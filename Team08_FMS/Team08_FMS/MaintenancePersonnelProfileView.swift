import SwiftUI

struct MaintenancePersonnelProfileView: View {
    @StateObject private var supabaseDataController = SupabaseDataController.shared
    @State private var personnel: MaintenancePersonnel?
    @State private var showingStatusChangeAlert = false
    @State private var pendingStatus: Status?
    @State private var showAlert = false
    @Environment(\.presentationMode) private var presentationMode
    @Environment(\.dismiss) private var dismiss
    @State private var showingLogoutAlert = false

    var body: some View {
        NavigationView {
            Group {
                if let personnel = personnel {
                    ScrollView {
                        VStack(spacing: 20) {
                            profileHeader(for: personnel)
                            statusToggle(for: personnel)
                            contactInformation(for: personnel)
                            experienceDetails(for: personnel)
                            resetPasswordButton
                            logoutButton
                        }
                        .padding()
                        .background(Color(.systemGroupedBackground))
                    }
                } else {
                    ProgressView("Loading...")
                        .progressViewStyle(CircularProgressViewStyle(tint: .blue))
                }
            }
            .background(Color(.systemGroupedBackground))
            .navigationTitle("Profile")
            .navigationBarTitleDisplayMode(.inline)
            .toolbar {
                ToolbarItem(placement: .navigationBarLeading) {
                    Button("Back") {
                        presentationMode.wrappedValue.dismiss()
                    }
                }
            }
            .alert(isPresented: $showingStatusChangeAlert) {
                if pendingStatus == .available {
                    return Alert(
                        title: Text("Confirm Status Change"),
                        message: Text("Your status will be updated to Available."),
                        dismissButton: .default(Text("OK"), action: {
                            Task {
                                if let userID = await supabaseDataController.getUserID() {
                                    await supabaseDataController.updateMaintenancePersonnelStatus(newStatus: .available, userID: userID, id: nil)
                                    self.personnel?.status = .available
                                }
                            }
                        })
                    )
                } else {
                    return Alert(
                        title: Text("Confirm Status Change"),
                        message: Text("Are you sure you want to set your status to Off Duty?"),
                        primaryButton: .cancel(Text("Cancel")),
                        secondaryButton: .default(Text("Confirm"), action: {
                            Task {
                                if let userID = await supabaseDataController.getUserID() {
                                    await supabaseDataController.updateMaintenancePersonnelStatus(newStatus: .offDuty, userID: userID, id: nil)
                                    self.personnel?.status = .offDuty
                                }
                            }
                        })
                    )
                }
            }
            .alert("Logout", isPresented: $showingLogoutAlert) {
                Button("Cancel", role: .cancel) { }
                Button("Logout", role: .destructive) {
                    Task {
                        SupabaseDataController.shared.signOut()
                    }
                }
            } message: {
                Text("Are you sure you want to logout?")
            }
            .task { await loadPersonnelData() }
        }
    }
    
    // MARK: - View Components
    
    private func profileHeader(for personnel: MaintenancePersonnel) -> some View {
        VStack(spacing: 12) {
            Image(systemName: "person.circle.fill")
                .resizable()
                .scaledToFit()
                .frame(width: 110, height: 110)
                .foregroundColor(.blue)
                .padding(8)
                .background(Color.blue.opacity(0.1))
                .clipShape(Circle())
            
            Text(personnel.name)
                .font(.title2)
                .fontWeight(.semibold)
        }
        .padding()
        .frame(maxWidth: .infinity)
        .background(Color(.systemBackground))
        .cornerRadius(20)
        .shadow(color: Color.black.opacity(0.05), radius: 5, x: 0, y: 2)
    }
    
    private func statusToggle(for personnel: MaintenancePersonnel) -> some View {
        VStack(spacing: 8) {
            HStack {
                Text("Status")
                    .font(.system(.headline, design: .default))
                Spacer()
                Text(AppDataController.shared.getStatusString(status: personnel.status))
                    .font(.system(.subheadline, design: .default))
                    .fontWeight(.medium)
                    .foregroundColor(personnel.status.color)
                
                Toggle("", isOn: statusToggleBinding(for: personnel))
                    .tint(.green)
                    .disabled(personnel.status == .offDuty)
            }
            .padding(.horizontal)
            
            if personnel.status == .offDuty {
                Text("Your status will automatically change back to Available tomorrow.")
                    .font(.system(.caption, design: .default))
                    .foregroundColor(.gray)
                    .italic()
            }
            else if personnel.status == .busy {
<<<<<<< HEAD
                Text("You cannot change status while you have a In-Progress Maintenance.")
                    .font(.system(.caption, design: .default))
=======
                Text("You cannot change status while you have an In-Progress Maintenance.")
                    .font(.caption)
>>>>>>> 012a0fad
                    .foregroundColor(.gray)
                    .italic()
            }
        }
        .padding()
        .frame(maxWidth: .infinity)
        .background(Color(.systemBackground))
        .cornerRadius(20)
        .shadow(color: Color.black.opacity(0.05), radius: 5, x: 0, y: 2)
    }
    
    private func contactInformation(for personnel: MaintenancePersonnel) -> some View {
        VStack(alignment: .leading, spacing: 8) {
            Text("CONTACT INFORMATION")
                .font(.system(.caption, design: .default))
                .foregroundColor(.gray)
                .padding(.horizontal)
            
            VStack(spacing: 0) {
                infoRow(title: "Phone", value: "\(personnel.phoneNumber)")
                Divider()
                infoRow(title: "Email", value: personnel.email)
            }
            .background(Color(.systemBackground))
            .cornerRadius(20)
            .shadow(color: Color.black.opacity(0.05), radius: 5, x: 0, y: 2)
        }
    }
    
    private func experienceDetails(for personnel: MaintenancePersonnel) -> some View {
        VStack(alignment: .leading, spacing: 8) {
            Text("EXPERIENCE & DETAILS")
                .font(.system(.caption, design: .default))
                .foregroundColor(.gray)
                .padding(.horizontal)
            
            VStack(spacing: 0) {
                infoRow(title: "Experience", value: "\(personnel.yearsOfExperience) Years")
                Divider()
            }
            .background(Color(.systemBackground))
            .cornerRadius(20)
            .shadow(color: Color.black.opacity(0.05), radius: 5, x: 0, y: 2)
        }
    }
    
    private var resetPasswordButton: some View {
        NavigationLink(destination: ResetPasswordView()) {
            HStack {
                Image(systemName: "lock.rotation")
                    .foregroundColor(.blue)
                Text("Reset Password")
                    .font(.headline)
                    .foregroundColor(.blue)
                Spacer()
            }
            .padding()
            .background(Color(.systemBackground))
            .cornerRadius(20)
            .shadow(color: Color.black.opacity(0.05), radius: 5, x: 0, y: 2)
            .padding(.horizontal)
        }
    }
    
    private var logoutButton: some View {
        Button {
            showingLogoutAlert = true
        } label: {
            HStack {
                Image(systemName: "rectangle.portrait.and.arrow.right")
                    .foregroundColor(.red)
                Text("Logout")
                    .font(.headline)
                    .foregroundColor(.red)
                Spacer()
            }
            .padding()
            .background(Color(.systemBackground))
            .cornerRadius(20)
        }
        .padding(.top, 20)
        .padding(.horizontal)
    }
    
    private func infoRow(title: String, value: String) -> some View {
        HStack {
            Text(title)
                .font(.headline)
            Spacer()
            Text(value)
                .foregroundColor(.gray)
                .font(.subheadline)
        }
        .padding()
    }
    
    private func statusToggleBinding(for personnel: MaintenancePersonnel) -> Binding<Bool> {
        Binding<Bool>(
            get: { personnel.status == .available },
            set: { newValue in
                if personnel.status == .offDuty { return }
                let newStatus: Status = newValue ? .available : .offDuty
                if newStatus != personnel.status {
                    updatePendingStatus(newStatus: newStatus)
                }
            }
        )
    }
    
    private func updatePendingStatus(newStatus: Status) {
        pendingStatus = newStatus
        showingStatusChangeAlert = true
    }
    
    private func loadPersonnelData() async {
        if let userID = await supabaseDataController.getUserID() {
            do {
                if let fetchedPersonnel = try await supabaseDataController.fetchMaintenancePersonnelByUserID(userID: userID) {
                    self.personnel = fetchedPersonnel
                }
            } catch {
                print("Error fetching personnel: \(error)")
            }
        }
    }
}
<|MERGE_RESOLUTION|>--- conflicted
+++ resolved
@@ -113,10 +113,10 @@
         VStack(spacing: 8) {
             HStack {
                 Text("Status")
-                    .font(.system(.headline, design: .default))
+                    .font(.headline)
                 Spacer()
                 Text(AppDataController.shared.getStatusString(status: personnel.status))
-                    .font(.system(.subheadline, design: .default))
+                    .font(.subheadline)
                     .fontWeight(.medium)
                     .foregroundColor(personnel.status.color)
                 
@@ -128,18 +128,13 @@
             
             if personnel.status == .offDuty {
                 Text("Your status will automatically change back to Available tomorrow.")
-                    .font(.system(.caption, design: .default))
+                    .font(.caption)
                     .foregroundColor(.gray)
                     .italic()
             }
             else if personnel.status == .busy {
-<<<<<<< HEAD
-                Text("You cannot change status while you have a In-Progress Maintenance.")
-                    .font(.system(.caption, design: .default))
-=======
                 Text("You cannot change status while you have an In-Progress Maintenance.")
                     .font(.caption)
->>>>>>> 012a0fad
                     .foregroundColor(.gray)
                     .italic()
             }
@@ -154,7 +149,7 @@
     private func contactInformation(for personnel: MaintenancePersonnel) -> some View {
         VStack(alignment: .leading, spacing: 8) {
             Text("CONTACT INFORMATION")
-                .font(.system(.caption, design: .default))
+                .font(.caption)
                 .foregroundColor(.gray)
                 .padding(.horizontal)
             
@@ -172,7 +167,7 @@
     private func experienceDetails(for personnel: MaintenancePersonnel) -> some View {
         VStack(alignment: .leading, spacing: 8) {
             Text("EXPERIENCE & DETAILS")
-                .font(.system(.caption, design: .default))
+                .font(.caption)
                 .foregroundColor(.gray)
                 .padding(.horizontal)
             
