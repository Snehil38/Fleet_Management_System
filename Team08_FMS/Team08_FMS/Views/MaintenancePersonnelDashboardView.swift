import SwiftUI

struct MaintenancePersonnelDashboardView: View {
    @StateObject private var dataStore = MaintenancePersonnelDataStore()
    @State private var selectedStatus: ServiceRequestStatus = .pending
    @State private var selectedPriority: ServiceRequestPriority?
    @State private var showingProfile = false
    @State private var showingChat = false
    
    var body: some View {
        NavigationView {
            ScrollView {
                VStack(spacing: 20) {
                    // Stats Overview
                    StatsOverviewView(
                        dataStore: dataStore,
                        selectedStatus: $selectedStatus
                    )
                    .padding(.horizontal)
                    
                    // Priority Filter
                    VStack(alignment: .leading, spacing: 12) {
                        Text("Filter by Priority")
                            .font(.headline)
                            .padding(.horizontal)
                        
                        ScrollView(.horizontal, showsIndicators: false) {
                            HStack(spacing: 12) {
                                PriorityFilterButton(
                                    title: "All",
                                    isSelected: selectedPriority == nil,
                                    color: .blue
                                ) {
                                    selectedPriority = nil
                                }
                                
                                PriorityFilterButton(
                                    title: "High",
                                    isSelected: selectedPriority == .high,
                                    color: .orange
                                ) {
                                    selectedPriority = .high
                                }
                                
                                PriorityFilterButton(
                                    title: "Medium",
                                    isSelected: selectedPriority == .medium,
                                    color: .yellow
                                ) {
                                    selectedPriority = .medium
                                }
                                
                                PriorityFilterButton(
                                    title: "Low",
                                    isSelected: selectedPriority == .low,
                                    color: .green
                                ) {
                                    selectedPriority = .low
                                }
                            }
                            .padding(.horizontal)
                        }
                    }
                    
                    // Service Requests List
                    LazyVStack(spacing: 16) {
                        ForEach(filteredRequests) { request in
                            NavigationLink(destination: MaintenancePersonnelServiceRequestDetailView(request: request, dataStore: dataStore)) {
                                ServiceRequestCard(request: request, dataStore: dataStore)
                            }
                        }
                    }
<<<<<<< HEAD
                    .tag(1)
            }
            .sheet(isPresented: $showingNewRequest) {
                newRequestSheet
            }
            .sheet(isPresented: $showingProfile) {
                profileSheet
            }
            .sheet(isPresented: $showingChat) {
                MaintenancePersonnelChatView()
            }
            .onChange(of: dataStore.serviceRequests) { _, _ in
                checkForCompletedRequests()
            }
        }
    }
    
    private var serviceRequestsTab: some View {
        NavigationView {
            VStack(spacing: 0) {
                statusFilter
                serviceRequestsList
=======
                    .padding(.horizontal)
                }
                .padding(.vertical)
>>>>>>> 95ed2f23
            }
            .navigationTitle("Maintenance Dashboard")
            .navigationBarTitleDisplayMode(.large)
            .toolbar {
                ToolbarItem(placement: .navigationBarTrailing) {
                    HStack(spacing: 16) {
                        Button(action: { showingChat = true }) {
                            Image(systemName: "message.fill")
                                .font(.title2)
                        }
                        
                        Button(action: { showingProfile = true }) {
                            Image(systemName: "person.circle.fill")
                                .font(.title2)
                        }
                    }
                }
            }
            .sheet(isPresented: $showingProfile) {
                MaintenancePersonnelProfileView()
            }
        }
    }
    
    private var filteredRequests: [MaintenanceServiceRequest] {
        var filtered = dataStore.serviceRequests.filter { $0.status == selectedStatus }
        if let priority = selectedPriority {
            filtered = filtered.filter { $0.priority == priority }
        }
        return filtered
    }
}

struct StatsOverviewView: View {
    @ObservedObject var dataStore: MaintenancePersonnelDataStore
    @Binding var selectedStatus: ServiceRequestStatus
    
    var body: some View {
        VStack(spacing: 16) {
            HStack {
                Text("Overview")
                    .font(.headline)
                Spacer()
                Text(Date().formatted(date: .abbreviated, time: .omitted))
                    .font(.subheadline)
                    .foregroundColor(.secondary)
            }
            
            HStack(spacing: 16) {
                DashboardStatCard(
                    title: "Pending",
                    count: pendingCount,
                    icon: "clock.fill",
                    iconColor: Color.orange,
                    isSelected: selectedStatus == .pending
                ) {
                    selectedStatus = .pending
                }
                
                DashboardStatCard(
                    title: "In Progress",
                    count: inProgressCount,
                    icon: "wrench.fill",
                    iconColor: Color.blue,
                    isSelected: selectedStatus == .inProgress
                ) {
                    selectedStatus = .inProgress
                }
                
                DashboardStatCard(
                    title: "Completed",
                    count: completedCount,
                    icon: "checkmark.circle.fill",
                    iconColor: Color.green,
                    isSelected: selectedStatus == .completed
                ) {
                    selectedStatus = .completed
                }
            }
<<<<<<< HEAD
            .padding()
        }
    }

    private var toolbarButtons: some View {
        Button(action: { showingProfile = true }) {
            Image(systemName: "person.circle.fill")
                .font(.title2)
        }
    }
    
    private var upcomingServicesTab: some View {
        MaintenancePersonnelUpcomingServicesView(dataStore: dataStore)
            .navigationTitle("Inspection")
            .navigationBarTitleDisplayMode(.inline)
    }
    
    private var newRequestSheet: some View {
        NavigationView {
            MaintenancePersonnelNewServiceRequestView(dataStore: dataStore)
                .navigationTitle("New Service Request")
                .navigationBarItems(trailing: Button("Cancel") {
                    showingNewRequest = false
                })
        }
    }
    
    private var profileSheet: some View {
        NavigationView {
            MaintenancePersonnelProfileView()
        }
    }
    
    private var filteredRequests: [MaintenanceServiceRequest] {
        dataStore.serviceRequests.filter { $0.status == selectedStatus }
    }
    
    private func checkForCompletedRequests() {
        if let completedRequest = dataStore.serviceRequests.first(where: { 
            $0.status == .completed && 
            $0.completionDate?.timeIntervalSinceNow ?? 0 > -1 
        }) {
            print(completedRequest)
            selectedStatus = .completed
=======
>>>>>>> 95ed2f23
        }
        .padding()
        .background(Color(.systemBackground))
        .cornerRadius(12)
        .shadow(color: Color.black.opacity(0.1), radius: 5, x: 0, y: 2)
    }
    
    private var pendingCount: Int {
        dataStore.serviceRequests.filter { $0.status == .pending }.count
    }
    
    private var inProgressCount: Int {
        dataStore.serviceRequests.filter { $0.status == .inProgress }.count
    }
    
    private var completedCount: Int {
        dataStore.serviceRequests.filter { $0.status == .completed }.count
    }
}

struct DashboardStatCard: View {
    let title: String
    let count: Int
    let icon: String
    let iconColor: Color
    let isSelected: Bool
    let action: () -> Void
    
    var body: some View {
        Button(action: action) {
            VStack(spacing: 8) {
                Image(systemName: icon)
                    .font(.title2)
                    .foregroundColor(isSelected ? .white : iconColor)
                
                Text("\(count)")
                    .font(.title2)
                    .fontWeight(.bold)
                    .foregroundColor(isSelected ? .white : iconColor)
                
                Text(title)
                    .font(.caption)
                    .foregroundColor(isSelected ? .white : .secondary)
                    .multilineTextAlignment(.center)
            }
            .frame(maxWidth: .infinity)
            .padding(.vertical, 8)
            .background(isSelected ? iconColor : iconColor.opacity(0.1))
            .cornerRadius(8)
        }
    }
}

struct PriorityFilterButton: View {
    let title: String
    let isSelected: Bool
    let color: Color
    let action: () -> Void
    
    var body: some View {
        Button(action: action) {
            Text(title)
                .font(.subheadline)
                .fontWeight(.medium)
                .padding(.horizontal, 16)
                .padding(.vertical, 8)
                .background(isSelected ? color : Color(.systemGray6))
                .foregroundColor(isSelected ? .white : .primary)
                .cornerRadius(20)
        }
    }
}

struct ServiceRequestCard: View {
    let request: MaintenanceServiceRequest
    @ObservedObject var dataStore: MaintenancePersonnelDataStore
    @State private var expenses: [Expense] = []
    @State private var showingChat = false
    
    var body: some View {
        VStack(alignment: .leading, spacing: 12) {
            // Header
            HStack {
                VStack(alignment: .leading, spacing: 4) {
                    Text(request.vehicleName)
                        .font(.headline)
                    
                    Text(request.serviceType.rawValue)
                        .font(.subheadline)
                        .foregroundColor(.secondary)
                }
                
                Spacer()
                
                PriorityBadge(priority: request.priority)
            }
            
            Divider()
            
            // Details
            VStack(alignment: .leading, spacing: 8) {
                Text(request.description)
                    .font(.subheadline)
                    .foregroundColor(.secondary)
                    .lineLimit(2)
                
                HStack {
                    Image(systemName: "clock.fill")
                        .foregroundColor(.gray)
                    Text(request.date.formatted(date: .abbreviated, time: .shortened))
                        .font(.caption)
                        .foregroundColor(.secondary)
                    
                    Spacer()
                    
                    StatusBadge(status: request.status)
                }
                
                if request.status == .inProgress {
                    HStack {
                        Label("\(expenses.count) Expenses", systemImage: "dollarsign.circle.fill")
                            .font(.caption)
                            .foregroundColor(.green)
                        
                        Spacer()
                        
                        Button(action: {
                            showingChat = true
                        }) {
                            HStack(spacing: 4) {
                                Image(systemName: "message.fill")
                                Text("Message")
                            }
                            .font(.caption)
                            .foregroundColor(.blue)
                        }
                    }
                }
            }
            
            // Recent Expenses Preview
            if request.status == .inProgress && !expenses.isEmpty {
                Divider()
                
                VStack(alignment: .leading, spacing: 4) {
                    Text("Recent Expenses")
                        .font(.caption)
                        .fontWeight(.medium)
                    
                    ForEach(expenses.prefix(2)) { expense in
                        HStack {
                            Text(expense.description)
                                .font(.caption)
                            Spacer()
                            Text("$\(expense.amount, specifier: "%.2f")")
                                .font(.caption)
                                .foregroundColor(.green)
                        }
                    }
                    
                    if expenses.count > 2 {
                        Text("+ \(expenses.count - 2) more")
                            .font(.caption)
                            .foregroundColor(.secondary)
                    }
                }
            }
        }
        .padding()
        .background(Color(.systemBackground))
        .cornerRadius(12)
        .shadow(color: Color.black.opacity(0.1), radius: 5, x: 0, y: 2)
        .overlay(
            RoundedRectangle(cornerRadius: 12)
                .stroke(priorityColor.opacity(0.3), lineWidth: 2)
        )
        .onAppear {
            fetchExpensesForRequest()
        }
        .sheet(isPresented: $showingChat) {
            MaintenancePersonnelChatView(serviceRequest: request)
        }
    }
    
    private var priorityColor: Color {
        switch request.priority {
        case .high: return .orange
        case .medium: return .yellow
        case .low: return .green
        case .urgent: return .red
        }
    }
    
    private func fetchExpensesForRequest() {
        Task {
            do {
                let fetchedExpenses = try await dataStore.fetchExpenses(for: request.id)
                await MainActor.run {
                    self.expenses = fetchedExpenses
                }
            } catch {
                print("Error fetching expenses for request \(request.id): \(error)")
            }
        }
    }
}

<<<<<<< HEAD
struct StatusFilterButton: View {
    let status: ServiceRequestStatus
    let isSelected: Bool
    let action: () -> Void
=======
struct PriorityBadge: View {
    let priority: ServiceRequestPriority
>>>>>>> 95ed2f23
    
    var body: some View {
        Text(priority.rawValue)
            .font(.caption)
            .fontWeight(.medium)
            .padding(.horizontal, 8)
            .padding(.vertical, 4)
            .background(priorityColor.opacity(0.2))
            .foregroundColor(priorityColor)
            .cornerRadius(8)
    }
    
    private var priorityColor: Color {
        switch priority {
        case .high: return .orange
        case .medium: return .yellow
        case .low: return .green
        case .urgent: return .red
        }
    }
}

struct StatusBadge: View {
    let status: ServiceRequestStatus
    
    var body: some View {
        Text(status.rawValue)
            .font(.caption)
            .fontWeight(.medium)
            .padding(.horizontal, 8)
            .padding(.vertical, 4)
            .background(statusColor.opacity(0.2))
            .foregroundColor(statusColor)
            .cornerRadius(8)
    }
    
    private var statusColor: Color {
        switch status {
        case .pending: return .orange
        case .inProgress: return .blue
        case .completed: return .green
        case .cancelled: return .red
        case .assigned: return .green
        }
    }
}

#Preview {
    MaintenancePersonnelDashboardView()
} <|MERGE_RESOLUTION|>--- conflicted
+++ resolved
@@ -5,7 +5,6 @@
     @State private var selectedStatus: ServiceRequestStatus = .pending
     @State private var selectedPriority: ServiceRequestPriority?
     @State private var showingProfile = false
-    @State private var showingChat = false
     
     var body: some View {
         NavigationView {
@@ -70,49 +69,17 @@
                             }
                         }
                     }
-<<<<<<< HEAD
-                    .tag(1)
-            }
-            .sheet(isPresented: $showingNewRequest) {
-                newRequestSheet
-            }
-            .sheet(isPresented: $showingProfile) {
-                profileSheet
-            }
-            .sheet(isPresented: $showingChat) {
-                MaintenancePersonnelChatView()
-            }
-            .onChange(of: dataStore.serviceRequests) { _, _ in
-                checkForCompletedRequests()
-            }
-        }
-    }
-    
-    private var serviceRequestsTab: some View {
-        NavigationView {
-            VStack(spacing: 0) {
-                statusFilter
-                serviceRequestsList
-=======
                     .padding(.horizontal)
                 }
                 .padding(.vertical)
->>>>>>> 95ed2f23
             }
             .navigationTitle("Maintenance Dashboard")
             .navigationBarTitleDisplayMode(.large)
             .toolbar {
                 ToolbarItem(placement: .navigationBarTrailing) {
-                    HStack(spacing: 16) {
-                        Button(action: { showingChat = true }) {
-                            Image(systemName: "message.fill")
-                                .font(.title2)
-                        }
-                        
-                        Button(action: { showingProfile = true }) {
-                            Image(systemName: "person.circle.fill")
-                                .font(.title2)
-                        }
+                    Button(action: { showingProfile = true }) {
+                        Image(systemName: "person.circle.fill")
+                            .font(.title2)
                     }
                 }
             }
@@ -177,53 +144,6 @@
                     selectedStatus = .completed
                 }
             }
-<<<<<<< HEAD
-            .padding()
-        }
-    }
-
-    private var toolbarButtons: some View {
-        Button(action: { showingProfile = true }) {
-            Image(systemName: "person.circle.fill")
-                .font(.title2)
-        }
-    }
-    
-    private var upcomingServicesTab: some View {
-        MaintenancePersonnelUpcomingServicesView(dataStore: dataStore)
-            .navigationTitle("Inspection")
-            .navigationBarTitleDisplayMode(.inline)
-    }
-    
-    private var newRequestSheet: some View {
-        NavigationView {
-            MaintenancePersonnelNewServiceRequestView(dataStore: dataStore)
-                .navigationTitle("New Service Request")
-                .navigationBarItems(trailing: Button("Cancel") {
-                    showingNewRequest = false
-                })
-        }
-    }
-    
-    private var profileSheet: some View {
-        NavigationView {
-            MaintenancePersonnelProfileView()
-        }
-    }
-    
-    private var filteredRequests: [MaintenanceServiceRequest] {
-        dataStore.serviceRequests.filter { $0.status == selectedStatus }
-    }
-    
-    private func checkForCompletedRequests() {
-        if let completedRequest = dataStore.serviceRequests.first(where: { 
-            $0.status == .completed && 
-            $0.completionDate?.timeIntervalSinceNow ?? 0 > -1 
-        }) {
-            print(completedRequest)
-            selectedStatus = .completed
-=======
->>>>>>> 95ed2f23
         }
         .padding()
         .background(Color(.systemBackground))
@@ -301,7 +221,6 @@
     let request: MaintenanceServiceRequest
     @ObservedObject var dataStore: MaintenancePersonnelDataStore
     @State private var expenses: [Expense] = []
-    @State private var showingChat = false
     
     var body: some View {
         VStack(alignment: .leading, spacing: 12) {
@@ -343,24 +262,9 @@
                 }
                 
                 if request.status == .inProgress {
-                    HStack {
-                        Label("\(expenses.count) Expenses", systemImage: "dollarsign.circle.fill")
-                            .font(.caption)
-                            .foregroundColor(.green)
-                        
-                        Spacer()
-                        
-                        Button(action: {
-                            showingChat = true
-                        }) {
-                            HStack(spacing: 4) {
-                                Image(systemName: "message.fill")
-                                Text("Message")
-                            }
-                            .font(.caption)
-                            .foregroundColor(.blue)
-                        }
-                    }
+                    Label("\(expenses.count) Expenses", systemImage: "dollarsign.circle.fill")
+                        .font(.caption)
+                        .foregroundColor(.green)
                 }
             }
             
@@ -403,9 +307,6 @@
         .onAppear {
             fetchExpensesForRequest()
         }
-        .sheet(isPresented: $showingChat) {
-            MaintenancePersonnelChatView(serviceRequest: request)
-        }
     }
     
     private var priorityColor: Color {
@@ -431,15 +332,8 @@
     }
 }
 
-<<<<<<< HEAD
-struct StatusFilterButton: View {
-    let status: ServiceRequestStatus
-    let isSelected: Bool
-    let action: () -> Void
-=======
 struct PriorityBadge: View {
     let priority: ServiceRequestPriority
->>>>>>> 95ed2f23
     
     var body: some View {
         Text(priority.rawValue)
