--- conflicted
+++ resolved
@@ -239,10 +239,10 @@
             HStack {
                 VStack(alignment: .leading, spacing: 4) {
                     Text(request.vehicleName)
-                        .font(.system(.headline, design: .default))
+                        .font(.headline)
                     
                     Text(request.serviceType.rawValue)
-                        .font(.system(.subheadline, design: .default))
+                        .font(.subheadline)
                         .foregroundColor(.secondary)
                 }
                 
@@ -256,7 +256,7 @@
             // Details
             VStack(alignment: .leading, spacing: 8) {
                 Text(request.description)
-                    .font(.system(.subheadline, design: .default))
+                    .font(.subheadline)
                     .foregroundColor(.secondary)
                     .lineLimit(2)
                 
@@ -273,13 +273,8 @@
                 }
                 
                 if request.status == .inProgress {
-<<<<<<< HEAD
-                    Label("\(request.expenses.count) Expenses", systemImage: "dollarsign.circle.fill")
-                        .font(.system(.caption, design: .default))
-=======
                     Label("\(expenses.count) Expenses", systemImage: "dollarsign.circle.fill")
                         .font(.caption)
->>>>>>> 012a0fad
                         .foregroundColor(.green)
                 }
             }
