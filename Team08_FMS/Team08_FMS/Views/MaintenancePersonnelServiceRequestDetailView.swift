--- conflicted
+++ resolved
@@ -193,7 +193,6 @@
             HStack {
                 Text("Expenses")
                     .font(.headline)
-                    .foregroundColor(.primary)
                 Spacer()
                 Text("Total: $\(totalCost, specifier: "%.2f")")
                     .font(.subheadline)
@@ -213,7 +212,7 @@
             }
         }
         .padding()
-        .background(Color(.secondarySystemBackground))
+        .background(Color(.systemBackground))
         .cornerRadius(12)
         .shadow(color: Color.black.opacity(0.1), radius: 5, x: 0, y: 2)
     }
@@ -327,7 +326,6 @@
         VStack(alignment: .leading, spacing: 12) {
             Text("Vehicle Information")
                 .font(.headline)
-                .foregroundColor(.primary)
             
             Divider()
             
@@ -337,7 +335,7 @@
             InfoRow(title: "Due Date", value: request.dueDate.formatted(date: .abbreviated, time: .shortened), icon: "calendar")
         }
         .padding()
-        .background(Color(.secondarySystemBackground))
+        .background(Color(.systemBackground))
         .cornerRadius(12)
         .shadow(color: Color.black.opacity(0.1), radius: 5, x: 0, y: 2)
         .padding(.horizontal)
@@ -372,29 +370,18 @@
     var body: some View {
         VStack(alignment: .leading, spacing: 12) {
             Text("Service Details")
-<<<<<<< HEAD
-                .font(.headline)
-                .foregroundColor(.primary)
-=======
                 .font(.system(.headline, design: .default))
->>>>>>> e74f0a98
             
             Divider()
             
             Text(request.description)
-<<<<<<< HEAD
-                .font(.subheadline)
-                .foregroundColor(.primary)
-=======
                 .font(.system(.subheadline, design: .default))
                 .foregroundColor(.secondary)
->>>>>>> e74f0a98
             
             if let issueType = request.issueType {
                 Text("Issue Type")
                     .font(.system(.subheadline, design: .default))
                     .fontWeight(.medium)
-                    .foregroundColor(.primary)
                     .padding(.top, 4)
                 
                 Text(issueType)
@@ -406,7 +393,6 @@
                 Text("Notes")
                     .font(.system(.subheadline, design: .default))
                     .fontWeight(.medium)
-                    .foregroundColor(.primary)
                     .padding(.top, 4)
                 
                 Text(request.notes)
@@ -415,7 +401,7 @@
             }
         }
         .padding()
-        .background(Color(.secondarySystemBackground))
+        .background(Color(.systemBackground))
         .cornerRadius(12)
         .shadow(color: Color.black.opacity(0.1), radius: 5, x: 0, y: 2)
         .padding(.horizontal)
@@ -429,21 +415,19 @@
         VStack(alignment: .leading, spacing: 12) {
             Text("Safety Checks")
                 .font(.headline)
-                .foregroundColor(.primary)
             
             Divider()
             
             ForEach(checks) { check in
                 HStack(alignment: .top, spacing: 12) {
                     Image(systemName: check.isChecked ? "checkmark.circle.fill" : "circle")
-                        .foregroundColor(check.isChecked ? .green : .secondary)
+                        .foregroundColor(check.isChecked ? .green : .gray)
                         .font(.title3)
                     
                     VStack(alignment: .leading, spacing: 4) {
                         Text(check.item)
                             .font(.subheadline)
                             .fontWeight(.medium)
-                            .foregroundColor(.primary)
                         
                         if !check.notes.isEmpty {
                             Text(check.notes)
@@ -459,7 +443,7 @@
             }
         }
         .padding()
-        .background(Color(.secondarySystemBackground))
+        .background(Color(.systemBackground))
         .cornerRadius(12)
         .shadow(color: Color.black.opacity(0.1), radius: 5, x: 0, y: 2)
         .padding(.horizontal)
