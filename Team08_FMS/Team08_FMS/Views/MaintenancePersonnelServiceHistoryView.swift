--- conflicted
+++ resolved
@@ -1,323 +1,3 @@
-<<<<<<< HEAD
-import SwiftUI
-
-struct MaintenancePersonnelServiceHistoryView: View {
-    @ObservedObject var dataStore: MaintenancePersonnelDataStore
-    @State private var searchText = ""
-    @State private var selectedServiceType: ServiceType?
-    @State private var selectedHistory: MaintenancePersonnelServiceHistory?
-    @State private var showingDetail = false
-    
-    var filteredHistory: [MaintenancePersonnelServiceHistory] {
-        var history = dataStore.serviceHistory
-        
-        if let serviceType = selectedServiceType {
-            history = history.filter { $0.serviceType == serviceType }
-        }
-        
-        if !searchText.isEmpty {
-            history = history.filter {
-                $0.vehicleName.localizedCaseInsensitiveContains(searchText) ||
-                $0.description.localizedCaseInsensitiveContains(searchText)
-            }
-        }
-        
-        return history.sorted { $0.date > $1.date }
-    }
-    
-    var body: some View {
-        VStack(spacing: 0) {
-            // Search and Filter Bar
-            VStack(spacing: 12) {
-                HStack {
-                    Image(systemName: "magnifyingglass")
-                        .foregroundColor(.gray)
-                    TextField("Search history...", text: $searchText)
-                        .textFieldStyle(RoundedBorderTextFieldStyle())
-                }
-                .padding(.horizontal)
-                
-                ScrollView(.horizontal, showsIndicators: false) {
-                    HStack(spacing: 12) {
-                        ForEach(ServiceType.allCases, id: \.self) { type in
-                            ServiceTypeFilterButton(
-                                type: type,
-                                isSelected: selectedServiceType == type,
-                                action: {
-                                    withAnimation {
-                                        selectedServiceType = selectedServiceType == type ? nil : type
-                                    }
-                                }
-                            )
-                        }
-                    }
-                    .padding(.horizontal)
-                }
-            }
-            .padding(.vertical, 8)
-            .background(Color(.systemBackground))
-            .shadow(color: Color.black.opacity(0.1), radius: 5, x: 0, y: 2)
-            
-            if filteredHistory.isEmpty {
-                ServicesEmptyStateView(
-                    icon: "clock",
-                    title: "No Service History",
-                    message: "There are no service history records to display."
-                )
-            } else {
-                List {
-                    ForEach(filteredHistory) { history in
-                        ServiceHistoryRow(history: history)
-                            .contentShape(Rectangle())
-                            .onTapGesture {
-                                selectedHistory = history
-                                showingDetail = true
-                            }
-                    }
-                }
-                .listStyle(PlainListStyle())
-            }
-        }
-        .sheet(isPresented: $showingDetail) {
-            if let history = selectedHistory {
-                NavigationView {
-                    ServiceHistoryDetailView(history: history)
-                        .navigationTitle("Service History Details")
-                        .navigationBarItems(trailing: Button("Done") {
-                            showingDetail = false
-                        })
-                }
-            }
-        }
-    }
-}
-
-struct ServiceTypeFilterButton: View {
-    let type: ServiceType
-    let isSelected: Bool
-    let action: () -> Void
-    
-    var body: some View {
-        Button(action: action) {
-            HStack(spacing: 4) {
-                Image(systemName: iconName)
-                Text(type.rawValue)
-            }
-            .font(.subheadline)
-            .fontWeight(.medium)
-            .padding(.horizontal, 16)
-            .padding(.vertical, 8)
-            .background(isSelected ? Color.blue : Color(.systemGray6))
-            .foregroundColor(isSelected ? .white : .primary)
-            .cornerRadius(20)
-        }
-    }
-    
-    private var iconName: String {
-        switch type {
-        case .routine: return "wrench.fill"
-        case .repair: return "hammer.fill"
-        case .inspection: return "magnifyingglass"
-        case .emergency: return "exclamationmark.triangle.fill"
-        }
-    }
-}
-
-struct ServiceHistoryRow: View {
-    let history: MaintenancePersonnelServiceHistory
-    
-    var body: some View {
-        VStack(alignment: .leading, spacing: 8) {
-            HStack {
-                Text(history.vehicleName)
-                    .font(.system(.headline, design: .default))
-                Spacer()
-                ServiceTypeBadge(type: history.serviceType)
-            }
-            
-            Text(history.description)
-                .font(.system(.subheadline, design: .default))
-                .foregroundColor(.secondary)
-                .lineLimit(2)
-            
-            HStack {
-                Label(history.date.formatted(date: .abbreviated, time: .shortened),
-                      systemImage: "calendar")
-                    .font(.system(.caption, design: .default))
-                    .foregroundColor(.secondary)
-                
-                Spacer()
-                
-                Label("\(history.safetyChecks.filter { $0.isChecked }.count) Checks",
-                      systemImage: "checkmark.circle.fill")
-                    .font(.system(.caption, design: .default))
-                    .foregroundColor(.secondary)
-            }
-        }
-        .padding(.vertical, 8)
-    }
-}
-
-struct ServiceTypeBadge: View {
-    let type: ServiceType
-    
-    var body: some View {
-        HStack(spacing: 4) {
-            Image(systemName: iconName)
-            Text(type.rawValue)
-        }
-        .font(.caption)
-        .fontWeight(.medium)
-        .padding(.horizontal, 8)
-        .padding(.vertical, 4)
-        .background(backgroundColor.opacity(0.2))
-        .foregroundColor(backgroundColor)
-        .cornerRadius(8)
-    }
-    
-    private var iconName: String {
-        switch type {
-        case .routine: return "wrench.fill"
-        case .repair: return "hammer.fill"
-        case .inspection: return "magnifyingglass"
-        case .emergency: return "exclamationmark.triangle.fill"
-        }
-    }
-    
-    private var backgroundColor: Color {
-        switch type {
-        case .routine: return .blue
-        case .repair: return .orange
-        case .inspection: return .green
-        case .emergency: return .red
-        }
-    }
-}
-
-struct ServiceHistoryDetailView: View {
-    let history: MaintenancePersonnelServiceHistory
-    
-    var body: some View {
-        ScrollView {
-            VStack(alignment: .leading, spacing: 20) {
-                // Vehicle Info Card
-                MaintenanceVehicleHistoryInfoCard(history: history)
-                
-                // Service Details Card
-                ServiceDetailsCard(history: history)
-                
-                // Safety Checks Card
-                if !history.safetyChecks.isEmpty {
-                    SafetyChecksCard(checks: history.safetyChecks)
-                }
-            }
-            .padding(.vertical)
-        }
-    }
-}
-
-struct MaintenanceVehicleHistoryInfoCard: View {
-    let history: MaintenancePersonnelServiceHistory
-    
-    var body: some View {
-        VStack(alignment: .leading, spacing: 12) {
-            Text("Vehicle Information")
-                .font(.headline)
-            
-            Divider()
-            
-            InfoRow(title: "Vehicle", value: history.vehicleName, icon: "car.fill")
-            InfoRow(title: "Service Type", value: history.serviceType.rawValue, icon: "wrench.fill")
-            InfoRow(title: "Date", value: history.date.formatted(date: .abbreviated, time: .shortened), icon: "calendar")
-            InfoRow(title: "Completion", value: history.completionDate.formatted(date: .abbreviated, time: .shortened), icon: "checkmark.circle.fill")
-        }
-        .padding()
-        .background(Color(.systemBackground))
-        .cornerRadius(12)
-        .shadow(color: Color.black.opacity(0.1), radius: 5, x: 0, y: 2)
-        .padding(.horizontal)
-    }
-}
-
-struct ServiceDetailsCard: View {
-    let history: MaintenancePersonnelServiceHistory
-    
-    var body: some View {
-        VStack(alignment: .leading, spacing: 12) {
-            Text("Service Details")
-                .font(.headline)
-            
-            Divider()
-            
-            Text(history.description)
-                .font(.subheadline)
-                .foregroundColor(.secondary)
-            
-            if !history.notes.isEmpty {
-                Text("Notes")
-                    .font(.subheadline)
-                    .fontWeight(.medium)
-                    .padding(.top, 4)
-                
-                Text(history.notes)
-                    .font(.subheadline)
-                    .foregroundColor(.secondary)
-            }
-        }
-        .padding()
-        .background(Color(.systemBackground))
-        .cornerRadius(12)
-        .shadow(color: Color.black.opacity(0.1), radius: 5, x: 0, y: 2)
-        .padding(.horizontal)
-    }
-}
-
-struct SafetyChecksCard: View {
-    let checks: [SafetyCheck]
-    
-    var body: some View {
-        VStack(alignment: .leading, spacing: 12) {
-            Text("Safety Checks")
-                .font(.headline)
-            
-            Divider()
-            
-            ForEach(checks) { check in
-                HStack(alignment: .top, spacing: 12) {
-                    Image(systemName: check.isChecked ? "checkmark.circle.fill" : "circle")
-                        .foregroundColor(check.isChecked ? .green : .gray)
-                        .font(.title3)
-                    
-                    VStack(alignment: .leading, spacing: 4) {
-                        Text(check.item)
-                            .font(.subheadline)
-                            .fontWeight(.medium)
-                        
-                        if !check.notes.isEmpty {
-                            Text(check.notes)
-                                .font(.caption)
-                                .foregroundColor(.secondary)
-                        }
-                    }
-                }
-                
-                if check.id != checks.last?.id {
-                    Divider()
-                }
-            }
-        }
-        .padding()
-        .background(Color(.systemBackground))
-        .cornerRadius(12)
-        .shadow(color: Color.black.opacity(0.1), radius: 5, x: 0, y: 2)
-        .padding(.horizontal)
-    }
-}
-
-#Preview {
-    MaintenancePersonnelServiceHistoryView(dataStore: MaintenancePersonnelDataStore())
-} 
-=======
 //import SwiftUI
 //
 //struct MaintenancePersonnelServiceHistoryView: View {
@@ -673,5 +353,4 @@
 //
 //#Preview {
 //    MaintenancePersonnelServiceHistoryView(dataStore: MaintenancePersonnelDataStore())
-//} 
->>>>>>> 012a0fad
+//} 