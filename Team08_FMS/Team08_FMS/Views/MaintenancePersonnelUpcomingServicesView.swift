--- conflicted
+++ resolved
@@ -1,637 +1,3 @@
-<<<<<<< HEAD
-import SwiftUI
-
-struct MaintenancePersonnelUpcomingServicesView: View {
-    @ObservedObject var dataStore: MaintenancePersonnelDataStore
-    @State private var selectedTab = 0
-    
-    var body: some View {
-        VStack(spacing: 0) {
-            // Header
-            Text("Driver Inspection Reports")
-                .font(.title2)
-                .fontWeight(.bold)
-                .padding(.top)
-            
-            // Segmented Control for Pre/Post Trip
-            Picker("Inspection Type", selection: $selectedTab) {
-                Text("Pre-Trip (\(preTripCount))").tag(0)
-                Text("Post-Trip (\(postTripCount))").tag(1)
-            }
-            .pickerStyle(.segmented)
-            .padding()
-            
-            // List of Requests
-            ScrollView {
-                LazyVStack(spacing: 16) {
-                    ForEach(selectedTab == 0 ? preTripRequests : postTripRequests) { request in
-                        NavigationLink(destination: InspectionRequestDetailView(request: request)) {
-                            InspectionRequestCard(request: request)
-                        }
-                    }
-                }
-                .padding()
-            }
-        }
-        .background(Color(.systemGroupedBackground))
-    }
-    
-    private var preTripRequests: [InspectionRequest] {
-        dataStore.inspectionRequests.filter { $0.type == .preTrip }
-    }
-    
-    private var postTripRequests: [InspectionRequest] {
-        dataStore.inspectionRequests.filter { $0.type == .postTrip }
-    }
-    
-    private var preTripCount: Int {
-        preTripRequests.count
-    }
-    
-    private var postTripCount: Int {
-        postTripRequests.count
-    }
-}
-
-struct InspectionRequestCard: View {
-    let request: InspectionRequest
-    
-    var body: some View {
-        VStack(alignment: .leading, spacing: 12) {
-            // Header
-            HStack {
-                VStack(alignment: .leading, spacing: 4) {
-                    Text(request.vehicleName)
-                        .font(.headline)
-                    
-                    HStack {
-                        Image(systemName: "person.circle.fill")
-                            .foregroundColor(.blue)
-                        Text(request.driverName)
-                            .font(.subheadline)
-                            .foregroundColor(.secondary)
-                    }
-                }
-                
-                Spacer()
-                
-                StatusBadge(status: request.status)
-            }
-            
-            Divider()
-            
-            // Details
-            VStack(alignment: .leading, spacing: 8) {
-                HStack {
-                    Image(systemName: request.type == .preTrip ? "sunrise.fill" : "sunset.fill")
-                        .foregroundColor(request.type == .preTrip ? .orange : .purple)
-                    Text(request.description)
-                        .font(.subheadline)
-                        .foregroundColor(.secondary)
-                }
-                
-                HStack {
-                    Image(systemName: "clock.fill")
-                        .foregroundColor(.gray)
-                    Text(request.date.formatted(date: .abbreviated, time: .shortened))
-                        .font(.caption)
-                        .foregroundColor(.secondary)
-                }
-            }
-            
-            if !request.issues.isEmpty {
-                Divider()
-                
-                // Issues Preview
-                VStack(alignment: .leading, spacing: 8) {
-                    HStack {
-                        Image(systemName: "exclamationmark.triangle.fill")
-                            .foregroundColor(.red)
-                        Text("Issues Reported")
-                            .font(.subheadline)
-                            .fontWeight(.medium)
-                    }
-                    
-                    ForEach(request.issues.prefix(2)) { issue in
-                        HStack(alignment: .top, spacing: 8) {
-                            Circle()
-                                .fill(severityColor(issue.severity))
-                                .frame(width: 8, height: 8)
-                                .padding(.top, 6)
-                            
-                            Text(issue.description)
-                                .font(.subheadline)
-                        }
-                    }
-                    
-                    if request.issues.count > 2 {
-                        Text("+ \(request.issues.count - 2) more issues")
-                            .font(.caption)
-                            .foregroundColor(.secondary)
-                            .padding(.leading, 16)
-                    }
-                }
-            }
-        }
-        .padding()
-        .background(Color(.systemBackground))
-        .cornerRadius(12)
-        .shadow(color: Color.black.opacity(0.1), radius: 5, x: 0, y: 2)
-    }
-    
-    private func severityColor(_ severity: IssueSeverity) -> Color {
-        switch severity {
-        case .low: return .green
-        case .medium: return .orange
-        case .high: return .red
-        case .critical: return .purple
-        }
-    }
-}
-
-struct InspectionRequestDetailView: View {
-    let request: InspectionRequest
-    @State private var showingAlert = false
-    @State private var alertMessage = ""
-    @State private var showingMaintenanceSheet = false
-    @State private var showingExpenseSheet = false
-    @State private var selectedDate = Date()
-    @State private var maintenanceNotes = ""
-    @State private var maintenanceStatus: MaintenanceStatus = .scheduled
-    @State private var expenses: [MaintenanceExpense] = []
-    
-    var body: some View {
-        ScrollView {
-            VStack(alignment: .leading, spacing: 20) {
-                // Vehicle Info Card
-                InspectionVehicleInfoCard(request: request)
-                    .padding(.horizontal)
-                
-                // Driver Info Card
-                InspectionDriverInfoCard(request: request)
-                    .padding(.horizontal)
-                
-                // Issues Card
-                if !request.issues.isEmpty {
-                    InspectionIssuesCard(issues: request.issues)
-                        .padding(.horizontal)
-                    
-                    // Priority Warning
-                    HStack {
-                        Image(systemName: "exclamationmark.triangle.fill")
-                            .foregroundColor(.red)
-                        Text("Priority Maintenance Required")
-                            .font(.headline)
-                            .foregroundColor(.red)
-                    }
-                    .padding(.horizontal)
-                }
-                
-                // Maintenance Status Card
-                if maintenanceStatus != .notScheduled {
-                    MaintenanceStatusCard(status: maintenanceStatus, date: selectedDate)
-                        .padding(.horizontal)
-                }
-                
-                // Expenses Card
-                if !expenses.isEmpty {
-                    MaintenanceExpensesCard(expenses: expenses)
-                        .padding(.horizontal)
-                }
-                
-                // Action Buttons
-                VStack(spacing: 12) {
-                    if maintenanceStatus == .notScheduled && !request.issues.isEmpty {
-                        Button(action: {
-                            showingMaintenanceSheet = true
-                        }) {
-                            HStack {
-                                Image(systemName: "wrench.and.screwdriver.fill")
-                                Text("Schedule Maintenance")
-                            }
-                            .frame(maxWidth: .infinity)
-                            .padding()
-                            .background(Color.orange)
-                            .foregroundColor(.white)
-                            .cornerRadius(10)
-                        }
-                    }
-                    
-                    if maintenanceStatus == .scheduled {
-                        Button(action: {
-                            maintenanceStatus = .inProgress
-                        }) {
-                            HStack {
-                                Image(systemName: "play.circle.fill")
-                                Text("Start Maintenance")
-                            }
-                            .frame(maxWidth: .infinity)
-                            .padding()
-                            .background(Color.green)
-                            .foregroundColor(.white)
-                            .cornerRadius(10)
-                        }
-                    }
-                    
-                    if maintenanceStatus == .inProgress {
-                        Button(action: {
-                            showingExpenseSheet = true
-                        }) {
-                            HStack {
-                                Image(systemName: "dollarsign.circle.fill")
-                                Text("Add Expense")
-                            }
-                            .frame(maxWidth: .infinity)
-                            .padding()
-                            .background(Color.blue)
-                            .foregroundColor(.white)
-                            .cornerRadius(10)
-                        }
-                        
-                        Button(action: {
-                            if !expenses.isEmpty {
-                                maintenanceStatus = .completed
-                            } else {
-                                alertMessage = "Please add at least one expense before marking as completed"
-                                showingAlert = true
-                            }
-                        }) {
-                            HStack {
-                                Image(systemName: "checkmark.circle.fill")
-                                Text("Mark as Completed")
-                            }
-                            .frame(maxWidth: .infinity)
-                            .padding()
-                            .background(Color.green)
-                            .foregroundColor(.white)
-                            .cornerRadius(10)
-                        }
-                    }
-                    
-                    Button(action: {
-                        alertMessage = "Inspection marked as reviewed"
-                        showingAlert = true
-                    }) {
-                        HStack {
-                            Image(systemName: "checkmark.circle.fill")
-                            Text("Mark as Reviewed")
-                        }
-                        .frame(maxWidth: .infinity)
-                        .padding()
-                        .background(Color.blue)
-                        .foregroundColor(.white)
-                        .cornerRadius(10)
-                    }
-                }
-                .padding(.horizontal)
-            }
-            .padding(.vertical)
-        }
-        .navigationTitle("Inspection Details")
-        .navigationBarTitleDisplayMode(.large)
-        .alert("Success", isPresented: $showingAlert) {
-            Button("OK", role: .cancel) {}
-        } message: {
-            Text(alertMessage)
-        }
-        .sheet(isPresented: $showingMaintenanceSheet) {
-            NavigationView {
-                Form {
-                    Section(header: Text("Maintenance Details")) {
-                        DatePicker("Schedule Date", selection: $selectedDate, displayedComponents: [.date, .hourAndMinute])
-                        
-                        TextEditor(text: $maintenanceNotes)
-                            .frame(height: 100)
-                    }
-                    
-                    Section(header: Text("Issues to Address")) {
-                        ForEach(request.issues) { issue in
-                            VStack(alignment: .leading, spacing: 4) {
-                                HStack {
-                                    Circle()
-                                        .fill(severityColor(issue.severity))
-                                        .frame(width: 8, height: 8)
-                                    Text(issue.severity.rawValue)
-                                        .font(.subheadline)
-                                        .fontWeight(.medium)
-                                }
-                                Text(issue.description)
-                                    .font(.subheadline)
-                                    .foregroundColor(.secondary)
-                            }
-                        }
-                    }
-                }
-                .navigationTitle("Schedule Maintenance")
-                .navigationBarItems(
-                    leading: Button("Cancel") {
-                        showingMaintenanceSheet = false
-                    },
-                    trailing: Button("Schedule") {
-                        scheduleMaintenance()
-                    }
-                )
-            }
-        }
-        .sheet(isPresented: $showingExpenseSheet) {
-            NavigationView {
-                ExpenseFormView(expenses: $expenses)
-            }
-        }
-    }
-    
-    private func severityColor(_ severity: IssueSeverity) -> Color {
-        switch severity {
-        case .low: return .green
-        case .medium: return .orange
-        case .high: return .red
-        case .critical: return .purple
-        }
-    }
-    
-    private func scheduleMaintenance() {
-        maintenanceStatus = .scheduled
-        alertMessage = "Maintenance scheduled for \(selectedDate.formatted(date: .abbreviated, time: .shortened))"
-        showingAlert = true
-        showingMaintenanceSheet = false
-    }
-}
-
-struct InspectionVehicleInfoCard: View {
-    let request: InspectionRequest
-    
-    var body: some View {
-        VStack(alignment: .leading, spacing: 12) {
-            Text("Vehicle Information")
-                .font(.headline)
-            
-            Divider()
-            
-            InfoRow(title: "Vehicle", value: request.vehicleName, icon: "car.fill")
-            InfoRow(title: "Inspection Type", value: request.type.rawValue, icon: request.type == .preTrip ? "sunrise.fill" : "sunset.fill")
-            InfoRow(title: "Date", value: request.date.formatted(date: .abbreviated, time: .shortened), icon: "calendar")
-        }
-        .padding()
-        .background(Color(.systemBackground))
-        .cornerRadius(12)
-        .shadow(color: Color.black.opacity(0.1), radius: 5, x: 0, y: 2)
-    }
-}
-
-struct InspectionDriverInfoCard: View {
-    let request: InspectionRequest
-    
-    var body: some View {
-        VStack(alignment: .leading, spacing: 12) {
-            Text("Driver Information")
-                .font(.headline)
-            
-            Divider()
-            
-            InfoRow(title: "Driver", value: request.driverName, icon: "person.fill")
-            if !request.notes.isEmpty {
-                Text("Notes")
-                    .font(.subheadline)
-                    .fontWeight(.medium)
-                    .padding(.top, 4)
-                
-                Text(request.notes)
-                    .font(.subheadline)
-                    .foregroundColor(.secondary)
-            }
-        }
-        .padding()
-        .background(Color(.systemBackground))
-        .cornerRadius(12)
-        .shadow(color: Color.black.opacity(0.1), radius: 5, x: 0, y: 2)
-    }
-}
-
-struct InspectionIssuesCard: View {
-    let issues: [InspectionIssue]
-    
-    var body: some View {
-        VStack(alignment: .leading, spacing: 12) {
-            Text("Reported Issues")
-                .font(.headline)
-            
-            Divider()
-            
-            ForEach(issues) { issue in
-                VStack(alignment: .leading, spacing: 4) {
-                    HStack {
-                        Circle()
-                            .fill(severityColor(issue.severity))
-                            .frame(width: 8, height: 8)
-                        
-                        Text(issue.severity.rawValue)
-                            .font(.subheadline)
-                            .fontWeight(.medium)
-                    }
-                    
-                    Text(issue.description)
-                        .font(.subheadline)
-                        .foregroundColor(.secondary)
-                }
-                .padding(.vertical, 4)
-                
-                if issue.id != issues.last?.id {
-                    Divider()
-                }
-            }
-        }
-        .padding()
-        .background(Color(.systemBackground))
-        .cornerRadius(12)
-        .shadow(color: Color.black.opacity(0.1), radius: 5, x: 0, y: 2)
-    }
-    
-    private func severityColor(_ severity: IssueSeverity) -> Color {
-        switch severity {
-        case .low: return .green
-        case .medium: return .orange
-        case .high: return .red
-        case .critical: return .purple
-        }
-    }
-}
-
-struct MaintenanceStatusCard: View {
-    let status: MaintenanceStatus
-    let date: Date
-    
-    var body: some View {
-        VStack(alignment: .leading, spacing: 12) {
-            Text("Maintenance Status")
-                .font(.headline)
-            
-            Divider()
-            
-            HStack {
-                Circle()
-                    .fill(statusColor)
-                    .frame(width: 12, height: 12)
-                
-                Text(status.rawValue)
-                    .font(.subheadline)
-                    .fontWeight(.medium)
-                
-                Spacer()
-                
-                Text(date.formatted(date: .abbreviated, time: .shortened))
-                    .font(.caption)
-                    .foregroundColor(.secondary)
-            }
-        }
-        .padding()
-        .background(Color(.tertiarySystemBackground))
-        .cornerRadius(12)
-        .shadow(color: Color.black.opacity(0.1), radius: 5, x: 0, y: 2)
-    }
-    
-    private var statusColor: Color {
-        switch status {
-        case .scheduled: return .orange
-        case .inProgress: return .blue
-        case .completed: return .green
-        case .notScheduled: return .gray
-        }
-    }
-}
-
-struct MaintenanceExpensesCard: View {
-    let expenses: [MaintenanceExpense]
-    
-    var body: some View {
-        VStack(alignment: .leading, spacing: 12) {
-            Text("Maintenance Expenses")
-                .font(.headline)
-            
-            Divider()
-            
-            ForEach(expenses) { expense in
-                VStack(alignment: .leading, spacing: 4) {
-                    HStack {
-                        Text(expense.description)
-                            .font(.subheadline)
-                            .fontWeight(.medium)
-                        
-                        Spacer()
-                        
-                        Text("$\(String(format: "%.2f", expense.amount))")
-                            .font(.subheadline)
-                    }
-                    
-                    Text(expense.date.formatted(date: .abbreviated, time: .shortened))
-                        .font(.caption)
-                        .foregroundColor(.secondary)
-                }
-                .padding(.vertical, 4)
-                
-                if expense.id != expenses.last?.id {
-                    Divider()
-                }
-            }
-            
-            Divider()
-            
-            HStack {
-                Text("Total")
-                    .font(.subheadline)
-                    .fontWeight(.medium)
-                
-                Spacer()
-                
-                Text("$\(String(format: "%.2f", totalExpenses))")
-                    .font(.subheadline)
-                    .fontWeight(.bold)
-            }
-        }
-        .padding()
-        .background(Color(.systemBackground))
-        .cornerRadius(12)
-        .shadow(color: Color.black.opacity(0.1), radius: 5, x: 0, y: 2)
-    }
-    
-    private var totalExpenses: Double {
-        expenses.reduce(0) { $0 + $1.amount }
-    }
-}
-
-struct ExpenseFormView: View {
-    @Binding var expenses: [MaintenanceExpense]
-    @Environment(\.dismiss) var dismiss
-    @State private var description = ""
-    @State private var amount = ""
-    @State private var date = Date()
-    
-    var body: some View {
-        Form {
-            Section(header: Text("Expense Details")) {
-                TextField("Description", text: $description)
-                TextField("Amount", text: $amount)
-                    .keyboardType(.decimalPad)
-                DatePicker("Date", selection: $date, displayedComponents: [.date])
-            }
-        }
-        .navigationTitle("Add Expense")
-        .navigationBarItems(
-            leading: Button("Cancel") {
-                dismiss()
-            },
-            trailing: Button("Add") {
-                if let amountDouble = Double(amount), !description.isEmpty {
-                    let expense = MaintenanceExpense(
-                        id: UUID(),
-                        description: description,
-                        amount: amountDouble,
-                        date: date
-                    )
-                    expenses.append(expense)
-                    dismiss()
-                }
-            }
-            .disabled(description.isEmpty || amount.isEmpty)
-        )
-    }
-}
-
-enum InspectionType: String, Codable {
-    case preTrip = "Pre-Trip"
-    case postTrip = "Post-Trip"
-}
-
-struct InspectionIssue: Identifiable, Codable {
-    let id: UUID
-    let description: String
-    let severity: IssueSeverity
-}
-
-enum IssueSeverity: String, Codable {
-    case low = "Low"
-    case medium = "Medium"
-    case high = "High"
-    case critical = "Critical"
-}
-
-struct InspectionRequest: Identifiable, Codable {
-    let id: UUID
-    let vehicleId: UUID
-    let vehicleName: String
-    let driverId: UUID
-    let driverName: String
-    let type: InspectionType
-    let description: String
-    let date: Date
-    var status: ServiceRequestStatus
-    let issues: [InspectionIssue]
-    var notes: String
-}
-
-#Preview {
-    MaintenancePersonnelUpcomingServicesView(dataStore: MaintenancePersonnelDataStore())
-} 
-=======
 //import SwiftUI
 //
 //struct MaintenancePersonnelUpcomingServicesView: View {
@@ -1234,5 +600,4 @@
 //
 //#Preview {
 //    MaintenancePersonnelUpcomingServicesView(dataStore: MaintenancePersonnelDataStore())
-//} 
->>>>>>> e74f0a98
+//} 