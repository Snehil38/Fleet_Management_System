--- conflicted
+++ resolved
@@ -30,13 +30,8 @@
             address: "JNPT Port Road, Navi Mumbai, Maharashtra 400707",
             eta: "25 mins",
             distance: "8.5 km",
-<<<<<<< HEAD
             status: .inProgress,
-            vehicleDetails: Vehicle(name: "Volvo", year: 2004, make: "IDK", model: "CTY", vin: "sadds", licensePlate: "adsd", vehicleType: .truck, color: "White", bodyType: .cargo, bodySubtype: "IDK", msrp: 10.0, pollutionExpiry: Date(), insuranceExpiry: Date(), status: .available, documents: VehicleDocuments()),
-=======
-            status: .current,
             vehicleDetails: Vehicle(name: "Volvo", year: 2004, make: "IDK", model: "CTY", vin: "sadds", licensePlate: "adsd", vehicleType: .truck, color: "White", bodyType: .cargo, bodySubtype: "IDK", msrp: 10.0, pollutionExpiry: Date(), insuranceExpiry: Date(), status: .available),
->>>>>>> fcd79238
 //                VehicleDetails(
 //                number: "TRK-001",
 //                type: "Heavy Truck",
@@ -63,13 +58,8 @@
                 address: "Tughlakabad, New Delhi, 110020",
                 eta: "1.5 hours",
                 distance: "22 km",
-<<<<<<< HEAD
                 status: .pending,
-                vehicleDetails: Vehicle(name: "Volvo", year: 2004, make: "IDK", model: "CTY", vin: "sadds", licensePlate: "adsd", vehicleType: .truck, color: "White", bodyType: .cargo, bodySubtype: "IDK", msrp: 10.0, pollutionExpiry: Date(), insuranceExpiry: Date(), status: .available, documents: VehicleDocuments()),
-=======
-                status: .upcoming,
                 vehicleDetails: Vehicle(name: "Volvo", year: 2004, make: "IDK", model: "CTY", vin: "sadds", licensePlate: "adsd", vehicleType: .truck, color: "White", bodyType: .cargo, bodySubtype: "IDK", msrp: 10.0, pollutionExpiry: Date(), insuranceExpiry: Date(), status: .available),
->>>>>>> fcd79238
                 sourceCoordinate: CLLocationCoordinate2D(
                     latitude: 28.5244,  // Delhi coordinates
                     longitude: 77.2877
