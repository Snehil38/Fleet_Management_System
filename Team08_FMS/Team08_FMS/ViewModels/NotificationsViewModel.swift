--- conflicted
+++ resolved
@@ -114,19 +114,9 @@
         // Cancel any existing loading task
         loadingTask?.cancel()
         
-<<<<<<< HEAD
-        do {
-            let response = try await supabaseDataController.supabase
-                .from("notifications")
-                .select()
-                .order("created_at", ascending: false)
-                .limit(50)
-                .execute()
-=======
         // Create new loading task
         loadingTask = Task { @MainActor in
             guard !Task.isCancelled else { return }
->>>>>>> 7878741b
             
             // Check if enough time has passed since last load
             let now = Date()
@@ -177,7 +167,7 @@
     
     func markAsRead(_ notification: NotificationItem) async {
         do {
-            try await supabaseDataController.supabase
+            try await supabaseDataController.supabase.database
                 .from("notifications")
                 .update(["is_read": true])
                 .eq("id", value: notification.id)
@@ -191,7 +181,7 @@
     
     func deleteNotification(_ notification: NotificationItem) async {
         do {
-            try await supabaseDataController.supabase
+            try await supabaseDataController.supabase.database
                 .from("notifications")
                 .delete()
                 .eq("id", value: notification.id)
@@ -205,7 +195,7 @@
     
     func markAllAsRead() async {
         do {
-            try await supabaseDataController.supabase
+            try await supabaseDataController.supabase.database
                 .from("notifications")
                 .update(["is_read": true])
                 .eq("is_read", value: false)
