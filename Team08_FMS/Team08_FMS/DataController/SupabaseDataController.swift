import Foundation
import Supabase
import Combine
import SwiftSMTP

enum SupabaseError: Error {
    case responseDataMissing
    case decodingFailed
    case resourceNotFound
    case serverError(Int)
}

struct GeofenceEvents: Codable, Identifiable {
    
    let id: UUID
    
    // The ID for the trip
    let tripId: UUID
    
    // The event message
    let message: String
    
    // When the event was created or triggered
    let timestamp: Date = Date()
    
    // Whether the event has been read
    var isRead: Bool = false
    
    // Map the Swift property names to your database column names
    enum CodingKeys: String, CodingKey {
        case id
        case tripId
        case message
        case timestamp
        case isRead
    }
}

class SupabaseDataController: ObservableObject {
    static let shared = SupabaseDataController()
    
    @Published var userRole: String?
    @Published var isAuthenticated: Bool = false
    @Published var authError: String?
    @Published var userID: UUID?
    @Published var otpVerified: Bool = false
    
    @Published var is2faEnabled: Bool = false
    
    @Published var roleMatched: Bool = false
    @Published var isGenPass: Bool = false
    @Published var showAlert = false
    @Published var alertMessage = ""
    @Published var session: Session?
    @Published var geofenceEvents: [GeofenceEvents] = []
    
    let supabase = SupabaseClient(
        supabaseURL: URL(string: "https://tkfrvzxwjlimhhvdwwqi.supabase.co")!,
        supabaseKey: "eyJhbGciOiJIUzI1NiIsInR5cCI6IkpXVCJ9.eyJpc3MiOiJzdXBhYmFzZSIsInJlZiI6InRrZnJ2enh3amxpbWhodmR3d3FpIiwicm9sZSI6ImFub24iLCJpYXQiOjE3NDIyMTA5MjUsImV4cCI6MjA1Nzc4NjkyNX0.7vNQWGbjOYFeynNt8N8V-DzoJbS3qq28o3LAa1XvLnw"
    )
    
    private init() {
        //        Task {
        //            await checkSession()
        //        }
    }
    
    func sendEmail(toName: String, toEmail: String, subject: String, text: String) {
        let smtp = SMTP(
            hostname: "smtp.gmail.com",     // SMTP server address
            email: "c0sm042532@gmail.com",        // username to login
            password: "xjsk jrno odyh exoe",
            port: 587
        )
        let fromUser = Mail.User(name: "Team08 FMS", email: "c0sm042532@gmail.com")
        let toUser = Mail.User(name: toName, email: toEmail)
        let mail = Mail(from: fromUser, to: [toUser], subject: subject, text: text)
        smtp.send(mail) { (error) in
            if let error = error {
                print(error)
            }
        }
    }
    
    func setUserSession() async {
        do {
            guard let session = session else {
                print("Cannot set session")
                return
            }
            let accessToken = session.accessToken
            let refreshToken = session.refreshToken
            try await supabase.auth.setSession(accessToken: accessToken, refreshToken: refreshToken)
            print(session)
        } catch {
            print("Cannot set session")
        }
    }
    
    func setSessionManually(userSession: Session) async {
        do {
            let accessToken = userSession.accessToken
            let refreshToken = userSession.refreshToken
            
            // Save tokens
            UserDefaults.standard.set(accessToken, forKey: "accessToken")
            UserDefaults.standard.set(refreshToken, forKey: "refreshToken")
            UserDefaults.standard.synchronize()  // Ensure they are saved
            
            // Verify the values were saved
            print("Saved accessToken: \(UserDefaults.standard.string(forKey: "accessToken") ?? "nil")")
            print("Saved refreshToken: \(UserDefaults.standard.string(forKey: "refreshToken") ?? "nil")")
            
            try await supabase.auth.setSession(accessToken: accessToken, refreshToken: refreshToken)
            print("Session set manually: \(userSession)")
        } catch {
            print("Cannot set session: \(error)")
        }
    }
    
    func saveUserDefaults() {
        guard let session = session else {
            print("cannot store user defaults")
            return
        }
        let accessToken = session.accessToken
        let refreshToken = session.refreshToken
        // Save tokens
        UserDefaults.standard.set(accessToken, forKey: "accessToken")
        UserDefaults.standard.set(refreshToken, forKey: "refreshToken")
        UserDefaults.standard.synchronize()  // Ensure they are saved
        
        // Verify the values were saved
        print("Saved accessToken: \(UserDefaults.standard.string(forKey: "accessToken") ?? "nil")")
        print("Saved refreshToken: \(UserDefaults.standard.string(forKey: "refreshToken") ?? "nil")")
    }
    
    func autoLogin() async {
        guard let accessToken = UserDefaults.standard.string(forKey: "accessToken"),
              let refreshToken = UserDefaults.standard.string(forKey: "refreshToken") else {
            print("No saved session found in UserDefaults")
            return
        }
        
        print("Retrieved accessToken: \(accessToken)")
        print("Retrieved refreshToken: \(refreshToken)")
        
        do {
            try await supabase.auth.setSession(accessToken: accessToken, refreshToken: refreshToken)
            
            // Ensure session is valid
            await MainActor.run {
                session = supabase.auth.currentSession
                userID = session?.user.id
            }
            // Fetch user role using the retrieved user ID
            await fetchUserRole(userID: session!.user.id)
            await MainActor.run {
                self.isAuthenticated = true
                userID = supabase.auth.currentUser?.id
            }
            print("Auto-login successful")
        } catch {
            print("Auto-login failed: \(error)")
        }
    }
    
    func checkSession() async {
        do {
            let session = try await supabase.auth.session
            
            await MainActor.run {
                self.isAuthenticated = true
                self.userID = session.user.id
            }
            
            // Fetch additional user-related data
            await fetchUserRole(userID: session.user.id)
            await CheckGenPass(userID: session.user.id)
            
        } catch {
            // If an error occurs, reset the session-related properties
            print("Error checking session: \(error.localizedDescription)")
            await MainActor.run {
                self.isAuthenticated = false
                self.userRole = nil
                self.userID = nil
                self.isGenPass = false
                self.otpVerified = false
            }
        }
    }
    
    // MARK: - Authentication
    func signUp(name: String, email: String, phoneNo: Int, role: String) async -> UUID? {
        struct UserRole: Codable {
            let user_id: UUID
            let role_id: Int
        }
        
        struct GenPass: Codable {
            let user_id: UUID
        }
        
        let roleMapping: [String: Int] = [
            "fleet_manager": 1,
            "driver": 2,
            "maintenance_personnel": 3
        ]
        
        guard let roleID = roleMapping[role] else {
            print("Invalid role: \(role)")
            return nil
        }
        
        do {
            await MainActor.run {
                session = supabase.auth.currentSession
            }
            let password = AppDataController.shared.randomPasswordGenerator(length: 6)
            print(password)
            let signUpResponse = try await supabase.auth.signUp(email: email, password: password)
            
            //            let userID = signUpResponse.user.id
            
            let userRole = UserRole(user_id: signUpResponse.user.id, role_id: roleID)
            try await supabase
                .from("user_roles")
                .insert(userRole)
                .execute()
            
            let genPass = GenPass(user_id: signUpResponse.user.id)
            try await supabase
                .from("gen_pass")
                .insert(genPass)
                .execute()
            
            let inviteEmail = """
            Dear \(name),
            
            Welcome to Fleet Management System! We're excited to have you on board.
            
            Your login credentials as a \(role) are as follows:
            
            - Email: \(email)
            - Password: \(password)
            
            Please log into the app and update your password for security.
            """
            
            sendEmail(toName: name, toEmail: email, subject: "Welcome to Fleet Management System", text: inviteEmail)
            
            print("User signed up successfully with role: \(role)")
            
            return signUpResponse.user.id
        } catch {
            print("Error during sign-up: \(error.localizedDescription)")
            return nil
        }
    }
    
    func signInWithPassword(email: String, password: String, roleName: String, completion: @escaping (Bool, String?) -> Void) {
        Task {
            do {
                let session = try await supabase.auth.signIn(email: email, password: password)
                await fetchUserRole(userID: session.user.id)
                var role = ""
                
                if roleName == "Fleet Manager" {
                    role = "fleet_manager"
                } else if roleName == "Driver" {
                    role = "driver"
                } else if roleName == "Maintenance Personnel" {
                    role = "maintenance_personnel"
                } else {
                    await MainActor.run {
                        alertMessage = "No account found for \(email) as a \(roleName). Please check your credentials or select the correct role."
                    }
                    signOut()
                    return
                }
                
                if role == userRole {
                    await MainActor.run {
                        userID = session.user.id
                        self.roleMatched = true
                        self.session = session
                    }
                    await CheckGenPass(userID: userID!)
                    if isGenPass {
                        await MainActor.run {
                            self.isAuthenticated = true
                        }
                    }
                    await MainActor.run {
                        self.authError = nil
                    }
                } else {
                    await MainActor.run {
                        alertMessage = "No account found for \(email) as a \(roleName). Please check your credentials or select the correct role."
                        showAlert = true
                    }
                    signOut()
                }
                if !is2faEnabled || isAuthenticated {
                    await MainActor.run {
                        isAuthenticated = true
                    }
                    saveUserDefaults()
                }
                completion(true, nil)
            } catch {
                completion(false, error.localizedDescription)
                await MainActor.run {
                    authError = "Login failed: \(error.localizedDescription)"
                    alertMessage = authError!
                    showAlert = true
                    isAuthenticated = false
                }
                print("Login error: \(error.localizedDescription)")
            }
        }
    }
    
    func verifyCurrentPassword(email: String, currentPassword: String, completion: @escaping (Bool) -> Void) {
        Task {
            do {
                let _ = try await supabase.auth.signIn(email: email, password: currentPassword)
                completion(true) // Password is correct
            } catch {
                print("Incorrect password: \(error.localizedDescription)")
                completion(false) // Password is incorrect
            }
        }
    }
    
    // Function to send an OTP for a forgot-password scenario.
    func sendOTPForForgotPassword(email: String, completion: @escaping (Result<Void, Error>) -> Void) {
        Task {
            do {
                // Attempt to send an OTP via email. Note: 'shouldCreateUser' is false because this is for password recovery.
                _ = try await supabase.auth.signInWithOTP(email: email, shouldCreateUser: false)
                completion(.success(()))
            } catch {
                print("Error sending OTP: \(error.localizedDescription)")
                completion(.failure(error))
            }
        }
    }

    // Function to verify the OTP entered by the user during password recovery.
    func verifyOTPForForgotPassword(email: String, otp: String, completion: @escaping (Result<Void, Error>) -> Void) {
        Task {
            do {
                // Verify the OTP code. Adjust the 'type' parameter if your backend expects a different OTP type.
                _ = try await supabase.auth.verifyOTP(email: email, token: otp, type: .magiclink)
                completion(.success(()))
            } catch {
                print("OTP verification failed: \(error.localizedDescription)")
                completion(.failure(error))
            }
        }
    }
    
    func sendOTP(email: String, completion: @escaping (Bool, String?) -> Void) {
        Task {
            if !isGenPass {
                do {
                    try await supabase.auth.signInWithOTP(email: email, shouldCreateUser: false)
                    completion(true, nil)
                } catch {
                    signOut()
                    completion(false, error.localizedDescription)
                }
            }
            else {
                await MainActor.run {
                    self.isAuthenticated = true
                }
            }
        }
    }
    
    func verifyOTP(email: String, token: String, completion: @escaping (Bool, String?) -> Void) {
        Task {
            do {
                try await supabase.auth.verifyOTP(email: email, token: token, type: .magiclink)
                await MainActor.run {
                    self.isAuthenticated = true
                    self.otpVerified = true
                }
                saveUserDefaults()
                completion(true, nil)
            } catch {
                completion(false, error.localizedDescription)
                await MainActor.run {
                    authError = "Login failed: \(error.localizedDescription)"
                    alertMessage = authError!
                    showAlert = true
                }
            }
        }
    }
    
    func signOut() {
        Task {
            do {
                try await supabase.auth.signOut()
                
                UserDefaults.standard.removeObject(forKey: "accessToken")
                UserDefaults.standard.removeObject(forKey: "refreshToken")
                UserDefaults.standard.synchronize() // Ensure changes are saved
                
                await MainActor.run {
                    self.userRole = nil
                    self.isAuthenticated = false
                    self.userID = nil
                    self.isGenPass = false
                    self.otpVerified = false
                    self.roleMatched = false
                    self.session = nil
                }
            } catch {
            }
        }
    }
    
    func CheckGenPass(userID: UUID) async {
        struct GenPassRow: Codable {
            let is_gen: Bool
        }
        
        do {
            let response = try await supabase
                .from("gen_pass")
                .select("is_gen")
                .eq("user_id", value: userID)
                .execute()
            
            // Ensure response.data is not nil
            let responseData = response.data
            // Debugging: Print raw JSON response
            if let jsonString = String(data: responseData, encoding: .utf8) {
                print("Raw JSON: \(jsonString)")
            }
            
            // Decode JSON
            let decodedRows = try JSONDecoder().decode([GenPassRow].self, from: responseData)
            
            // Extract first row
            if let firstRow = decodedRows.first {
                await MainActor.run {
                    self.isGenPass = firstRow.is_gen
                }
            } else {
                print("No matching row found for userID: \(userID)")
            }
        } catch {
            print("Error checking generated password : \(error.localizedDescription)")
        }
    }
    
    func updatePassword(newPassword: String) async -> Bool {
        do {
            try await supabase.auth.update(user: UserAttributes(password: newPassword))
            try await supabase
                .from("gen_pass")
                .update(["is_gen": false])
                .eq("user_id", value: supabase.auth.user().id)
                .execute()
            await MainActor.run {
                self.isGenPass = false  // This will trigger the UI update
            }
            return true  // Successfully updated
        } catch {
            print("Error updating password: \(error.localizedDescription)")
            return false
        }
    }
    
    func resetPassword(newPassword: String) async -> Bool {
        do {
            try await supabase.auth.update(user: UserAttributes(password: newPassword))
            return true
        } catch {
            print("Error updating password: \(error.localizedDescription)")
            return false
        }
    }
    
    func getUserID() async -> UUID? {
        guard let userID = supabase.auth.currentUser?.id else { return nil }
        return userID
    }
    
    func subscribeToGeofenceEvents() {
        Task {
            let myChannel = supabase.channel("db-changes")
            let changes = myChannel.postgresChange(AnyAction.self, schema: "public", table: "geofence_events")
            await myChannel.subscribe()
            for await change in changes {
                switch change {
                case .insert(let action):
                    print(action)
                    await fetchGeofenceEvents()
                case .update(let action):
                    print(action)
                    await fetchGeofenceEvents()
                case .delete(let action):
                    print(action)
                    await fetchGeofenceEvents()
                }
            }
        }
    }
    
    func fetchGeofenceEvents() async {
        do {
            // Select all columns; you can also specify columns explicitly
            let response = try await supabase
                .from("geofence_events")
                .select("*")
            // Optionally, order by timestamp descending
                .order("timestamp", ascending: false)
                .execute()
            
            // Decode the returned data into an array of GeofenceEvents
            let events = try JSONDecoder().decode([GeofenceEvents].self, from: response.data)
            
            // Update your local array
            await MainActor.run {
                self.geofenceEvents = events
            }
            
        } catch {
            print("Error fetching geofence events: \(error.localizedDescription)")
        }
    }
    
    func insertIntoGeofenceEvents(event: GeofenceEvents) {
        Task {
            do {
                let response = try await supabase
                    .from("geofence_events")
                    .insert(event)
                    .execute()
                print(response)
            } catch {
                print(error.localizedDescription)
            }
        }
    }
    
    func deleteFromGeofenceEvents(event: GeofenceEvents) {
        Task {
            do {
                let response = supabase
                    .from("geofence_events")
                    .delete()
                    .eq("tripId", value: event.tripId)
                print(response)
            }
        }
    }
    
    // MARK: - Fetch User Role
    private func fetchUserRole(userID: UUID) async {
        do {
            let userRolesResult = try await supabase
                .from("user_roles")
                .select("role_id")
                .eq("user_id", value: userID)
                .eq("isDeleted", value: false)
                .execute()
            
            struct UserRoleID: Codable {
                let role_id: Int
            }
            
            let userRoles = try JSONDecoder().decode([UserRoleID].self, from: userRolesResult.data)
            guard let roleID = userRoles.first?.role_id else { return }
            
            let roleResult = try await supabase
                .from("roles")
                .select("role_name")
                .eq("id", value: roleID)
                .execute()
            
            struct Role: Codable {
                let role_name: String
            }
            
            let roles = try JSONDecoder().decode([Role].self, from: roleResult.data)
            guard let roleName = roles.first?.role_name else { return }
            
            await MainActor.run { self.userRole = roleName } // Update safely on main thread
            print(roleName)
            
        } catch {
            print("Error fetching user role: \(error.localizedDescription)")
        }
    }
    
    // MARK: - Manage Crew and Vehicle Record
    func fetchFleetManagerByUserID(userID: UUID) async throws -> FleetManager? {
        do {
            let response = try await supabase
                .from("fleet_manager")
                .select()
                .eq("userID", value: userID)
                .execute()
            
            let data = response.data
            
            // Print raw JSON response for debugging
            if let rawJSON = String(data: data, encoding: .utf8) {
                print("Raw JSON Response for Fleet Manager: \(rawJSON)")
            }
            
            // Decode JSON as an array of dictionaries and extract the first record
            guard let jsonArray = try JSONSerialization.jsonObject(with: data, options: []) as? [[String: Any]],
                  !jsonArray.isEmpty else {
                print("No fleet manager found for userID: \(userID)")
                return nil
            }
            
            // Convert the first record back to Data
            let transformedData = try JSONSerialization.data(withJSONObject: jsonArray[0], options: [])
            
            // Custom Date Formatter (Supports Fractional Seconds)
            let dateFormatter = DateFormatter()
            dateFormatter.locale = Locale(identifier: "en_US_POSIX")
            dateFormatter.dateFormat = "yyyy-MM-dd'T'HH:mm:ss"
            dateFormatter.timeZone = TimeZone(secondsFromGMT: 0)
            
            let decoder = JSONDecoder()
            decoder.dateDecodingStrategy = .formatted(dateFormatter)
            
            // Decode into FleetManager model
            let fleetManager = try decoder.decode(FleetManager.self, from: transformedData)
            print("Decoded Fleet Manager: \(fleetManager)")
            return fleetManager
        } catch {
            print("Error fetching fleet manager: \(error.localizedDescription)")
            return nil
        }
    }
    
    func fetchFleetManagers() async throws -> [FleetManager] {
        do {
            let response = try await supabase
                .from("fleet_manager")
                .select()
                .is("deletedAt", value: nil)  // Check for non-deleted records
                .execute()
            
            let data = response.data
            
            // Decode JSON as an array of dictionaries first
            guard let jsonArray = try JSONSerialization.jsonObject(with: data, options: []) as? [[String: Any]] else {
                print("Invalid JSON structure")
                return []
            }
            
            // Convert transformed array back to Data
            let transformedData = try JSONSerialization.data(withJSONObject: jsonArray, options: [])
            
            // Custom Date Formatter (Supports Fractional Seconds)
            let dateFormatter = DateFormatter()
            dateFormatter.locale = Locale(identifier: "en_US_POSIX")
            dateFormatter.dateFormat = "yyyy-MM-dd'T'HH:mm:ss"
            dateFormatter.timeZone = TimeZone(secondsFromGMT: 0)
            
            let decoder = JSONDecoder()
            decoder.dateDecodingStrategy = .formatted(dateFormatter)
            
            // Decode into FleetManager model
            let fleetManagers = try decoder.decode([FleetManager].self, from: transformedData)
            print("Decoded Fleet Managers: \(fleetManagers)")
            return fleetManagers
        } catch {
            print("Error fetching fleet managers: \(error)")
            throw error
        }
    }
    
    func fetchDriverByUserID(userID: UUID) async throws -> Driver? {
        do {
            let response = try await supabase
                .from("driver")
                .select()
                .eq("userID", value: userID)
                .execute()
            
            let data = response.data
            
            // Print raw JSON response for debugging
            if let rawJSON = String(data: data, encoding: .utf8) {
                print("Raw JSON Response for Driver: \(rawJSON)")
            }
            
            // Decode JSON as an array of dictionaries and extract the first record
            guard var jsonArray = try JSONSerialization.jsonObject(with: data, options: []) as? [[String: Any]],
                  !jsonArray.isEmpty else {
                print("No driver found for userID: \(userID)")
                return nil
            }
            
            // Fix date format for driverLicenseExpiry if present
            for i in 0..<jsonArray.count {
                if let expiryDateString = jsonArray[i]["driverLicenseExpiry"] as? String {
                    // Set up a formatter for the input format "yyyy-MM-dd HH:mm:ss"
                    let inputFormatter = DateFormatter()
                    inputFormatter.dateFormat = "yyyy-MM-dd HH:mm:ss"
                    inputFormatter.locale = Locale(identifier: "en_US_POSIX")
                    
                    if let date = inputFormatter.date(from: expiryDateString) {
                        // Configure ISO8601DateFormatter to include fractional seconds
                        let isoFormatter = ISO8601DateFormatter()
                        isoFormatter.formatOptions = [.withInternetDateTime, .withFractionalSeconds]
                        let formattedDate = isoFormatter.string(from: date)
                        
                        // Update the JSON with the properly formatted date string
                        jsonArray[i]["driverLicenseExpiry"] = formattedDate
                    }
                }
            }
            
            // Convert the first record back to Data
            let transformedData = try JSONSerialization.data(withJSONObject: jsonArray[0], options: [])
            
            // Custom Date Formatter (Supports Fractional Seconds)
            let dateFormatter = DateFormatter()
            dateFormatter.locale = Locale(identifier: "en_US_POSIX")
            dateFormatter.dateFormat = "yyyy-MM-dd'T'HH:mm:ss"
            dateFormatter.timeZone = TimeZone(secondsFromGMT: 0)
            
            let decoder = JSONDecoder()
            decoder.dateDecodingStrategy = .formatted(dateFormatter)
            
            // Decode into Driver model
            let driver = try decoder.decode(Driver.self, from: transformedData)
            print("Decoded Driver: \(driver)")
            return driver
        } catch {
            print("Error fetching driver: \(error.localizedDescription)")
            return nil
        }
    }
    
    func fetchDrivers() async throws -> [Driver] {
        do {
            let response = try await supabase
                .from("driver")
                .select()
                .eq("isDeleted", value: false)
                .execute()
            
            let data = response.data
            
            // Decode JSON as an array of dictionaries first
            guard var jsonArray = try JSONSerialization.jsonObject(with: data, options: []) as? [[String: Any]] else {
                print("Invalid JSON structure")
                return []
            }
            
            // Fix date format for driverLicenseExpiry
            for i in 0..<jsonArray.count {
                if let expiryDateString = jsonArray[i]["driverLicenseExpiry"] as? String {
                    // Set up a formatter for the input format "yyyy-MM-dd HH:mm:ss"
                    let inputFormatter = DateFormatter()
                    inputFormatter.dateFormat = "yyyy-MM-dd HH:mm:ss"
                    inputFormatter.locale = Locale(identifier: "en_US_POSIX")
                    
                    if let date = inputFormatter.date(from: expiryDateString) {
                        // Configure ISO8601DateFormatter to include fractional seconds
                        let isoFormatter = ISO8601DateFormatter()
                        isoFormatter.formatOptions = [.withInternetDateTime, .withFractionalSeconds]
                        let formattedDate = isoFormatter.string(from: date)
                        
                        // Update the JSON with the properly formatted date string
                        jsonArray[i]["driverLicenseExpiry"] = formattedDate
                    }
                }
            }
            
            // Convert transformed array back to Data
            let transformedData = try JSONSerialization.data(withJSONObject: jsonArray, options: [])
            
            // Custom Date Formatter (Supports Fractional Seconds)
            let dateFormatter = DateFormatter()
            dateFormatter.locale = Locale(identifier: "en_US_POSIX")
            dateFormatter.dateFormat = "yyyy-MM-dd'T'HH:mm:ss" // Allows fractional seconds
            dateFormatter.timeZone = TimeZone(secondsFromGMT: 0)
            
            let decoder = JSONDecoder()
            decoder.dateDecodingStrategy = .formatted(dateFormatter)
            
            // Decode into Driver model
            let drivers = try decoder.decode([Driver].self, from: transformedData)
            //            print("Decoded Drivers: \(drivers)")
            return drivers
        } catch {
            print("Error fetching drivers: \(error)")
            return []
        }
    }
    
    func fetchMaintenancePersonnelByUserID(userID: UUID) async throws -> MaintenancePersonnel? {
        do {
            let response = try await supabase
                .from("maintenance_personnel")
                .select()
                .eq("userID", value: userID)
                .execute()
            
            let data = response.data
            
            // Print raw JSON response for debugging
            if let rawJSON = String(data: data, encoding: .utf8) {
                print("Raw JSON Response for Maintenance Personnel: \(rawJSON)")
            }
            
            // Custom Date Formatter (Supports Fractional Seconds)
            let dateFormatter = DateFormatter()
            dateFormatter.locale = Locale(identifier: "en_US_POSIX")
            dateFormatter.dateFormat = "yyyy-MM-dd'T'HH:mm:ss"
            dateFormatter.timeZone = TimeZone(secondsFromGMT: 0)
            
            let decoder = JSONDecoder()
            decoder.dateDecodingStrategy = .formatted(dateFormatter)
            
            // Decode JSON as an array of dictionaries and extract the first record
            guard let jsonArray = try JSONSerialization.jsonObject(with: data, options: []) as? [[String: Any]],
                  !jsonArray.isEmpty else {
                print("No maintenance personnel found for userID: \(userID)")
                return nil
            }
            
            // Convert the first record back to Data
            let transformedData = try JSONSerialization.data(withJSONObject: jsonArray[0], options: [])
            
            // Decode into MaintenancePersonnel model
            let personnel = try decoder.decode(MaintenancePersonnel.self, from: transformedData)
            print("Decoded Maintenance Personnel: \(personnel)")
            return personnel
        } catch {
            print("Error fetching maintenance personnel: \(error.localizedDescription)")
            return nil
        }
    }
    
    func fetchMaintenancePersonnel() async throws -> [MaintenancePersonnel] {
        do {
            let response = try await supabase
                .from("maintenance_personnel")
                .select()
                .eq("isDeleted", value: false)
                .execute()
            
            let data = response.data
            
            // Custom Date Formatter
            let dateFormatter = DateFormatter()
            dateFormatter.locale = Locale(identifier: "en_US_POSIX")
            dateFormatter.dateFormat = "yyyy-MM-dd'T'HH:mm:ss" // Fractional seconds support
            dateFormatter.timeZone = TimeZone(secondsFromGMT: 0)
            
            let decoder = JSONDecoder()
            decoder.dateDecodingStrategy = .formatted(dateFormatter)
            
            // Decode data
            let personnels = try decoder.decode([MaintenancePersonnel].self, from: data)
            return personnels
        } catch {
            print("Error fetching maintenance personnel: \(error)")
            return []
        }
    }
    
    func insertDriver(driver: Driver, password: String) async throws {
        do {
            // Set up a custom JSONEncoder with ISO8601 format including milliseconds.
            let encoder = JSONEncoder()
            let dateFormatter = DateFormatter()
            dateFormatter.locale = Locale(identifier: "en_US_POSIX")
            dateFormatter.dateFormat = "yyyy-MM-dd'T'HH:mm:ss"
            dateFormatter.timeZone = TimeZone(secondsFromGMT: 0)
            encoder.dateEncodingStrategy = .formatted(dateFormatter)
            
            // Encode the driver to JSON for debugging/logging.
            let driverJSONData = try encoder.encode(driver)
            if let driverJSONString = String(data: driverJSONData, encoding: .utf8) {
                print("Driver JSON to insert: \(driverJSONString)")
            }
            
            // Insert the driver into the "driver" table.
            let response = try await supabase
                .from("driver")
                .insert(driver)
                .execute()
            
            // Print raw JSON response for debugging.
            if let rawJSON = String(data: response.data, encoding: .utf8) {
                print("Raw JSON Insert Response for Driver: \(rawJSON)")
            }
            
            print("Insert response: \(response)")
            
        } catch {
            print("Error inserting driver: \(error.localizedDescription)")
            throw error
        }
    }
    
    func insertMaintenancePersonnel(personnel: MaintenancePersonnel, password: String) async throws {
        do {
            // Set up a custom JSONEncoder with ISO8601 format including milliseconds.
            let encoder = JSONEncoder()
            let dateFormatter = DateFormatter()
            dateFormatter.locale = Locale(identifier: "en_US_POSIX")
            dateFormatter.dateFormat = "yyyy-MM-dd'T'HH:mm:ss"
            dateFormatter.timeZone = TimeZone(secondsFromGMT: 0)
            encoder.dateEncodingStrategy = .formatted(dateFormatter)
            
            // Encode the personnel to JSON for debugging/logging.
            let personnelJSONData = try encoder.encode(personnel)
            if let personnelJSONString = String(data: personnelJSONData, encoding: .utf8) {
                print("Maintenance Personnel JSON to insert: \(personnelJSONString)")
            }
            
            // Insert the personnel record into the "maintenance_personnel" table.
            let response = try await supabase
                .from("maintenance_personnel")
                .insert(personnel)
                .execute()
            
            // Print raw JSON response for debugging.
            if let rawJSON = String(data: response.data, encoding: .utf8) {
                print("Raw JSON Insert Response for Maintenance Personnel: \(rawJSON)")
            }
            
            print("Insert response: \(response)")
            
        } catch {
            print("Error inserting maintenance personnel: \(error.localizedDescription)")
            throw error
        }
    }
    
    func fetchVehicles() async throws -> [Vehicle] {
        do {
            // Specify only the fields we need for the list view
            // This significantly reduces the data transfer size
            let response = try await supabase
                .from("vehicles")
                .select()
                .notEquals("status", value: "Decommissioned")
                .execute()
            
            let data = response.data
            
            // Configure date formatter for decoding
            let dateFormatter = DateFormatter()
            dateFormatter.locale = Locale(identifier: "en_US_POSIX")
            dateFormatter.dateFormat = "yyyy-MM-dd"
            dateFormatter.timeZone = TimeZone(secondsFromGMT: 0)
            
            // Configure decoder with date formatter
            let decoder = JSONDecoder()
            decoder.dateDecodingStrategy = .formatted(dateFormatter)
            
            // Decode data directly - just like maintenance personnel
            let vehicles = try decoder.decode([Vehicle].self, from: data)
            
            return vehicles
        } catch {
            print("Error fetching vehicles: \(error)")
            return []
        }
    }
    
    func updateDriverStatus(newStatus: Status, userID: UUID?, id: UUID?) async {
        // Use [String: String] since newStatus.rawValue is a String.
        let payload: [String: String] = ["status": newStatus.rawValue]
        
        do {
            if let userID {
                let response = try await supabase
                    .from("driver")
                    .update(payload)
                    .eq("userID", value: userID)
                    .execute()
                let data = response.data
                let jsonString = String(data: data, encoding: .utf8)
                print("Update response data: \(jsonString ?? "")")
            } else if id != nil {
                let response = try await supabase
                    .from("driver")
                    .update(payload)
                    .eq("id", value: id)
                    .execute()
                let data = response.data
                let jsonString = String(data: data, encoding: .utf8)
                print("Update response data: \(jsonString ?? "")")
            }
        } catch {
            print("Exception updating driver status: \(error.localizedDescription)")
        }
    }
    
    func updateMaintenancePersonnelStatus(newStatus: Status, userID: UUID?, id: UUID?) async {
        // Use [String: String] since newStatus.rawValue is a String.
        print(newStatus)
        let payload: [String: String] = ["status": newStatus.rawValue]
        
        do {
            if let userID {
                let response = try await supabase
                    .from("maintenance_personnel")
                    .update(payload)
                    .eq("userID", value: userID)
                    .execute()
                
                let data = response.data
                let jsonString = String(data: data, encoding: .utf8)
                print("Update response data: \(jsonString ?? "")")
            }
            else if id != nil {
                let response = try await supabase
                    .from("maintenance_personnel")
                    .update(payload)
                    .eq("id", value: id)
                    .execute()
                
                let data = response.data
                let jsonString = String(data: data, encoding: .utf8)
                print("Update response data: \(jsonString ?? "")")
            }
        } catch {
            print("Exception updating maintenance personnel status: \(error.localizedDescription)")
        }
    }
    
    func softDeleteDriver(for userID: UUID) async {
        do {
            let response = try await supabase
                .from("driver")
                .update(["isDeleted": true])
                .eq("id", value: userID)
                .execute()
            
            let response2 = try await supabase
                .from("user_roles")
                .update(["isDeleted": true])
                .eq("user_id", value: userID)
                .execute()
            
            let data = response.data
            let data2 = response2.data
            let jsonString = String(data: data, encoding: .utf8)
            let jsonString2 = String(data: data2, encoding: .utf8)
            print("Update response data: \(jsonString ?? "")\n\(jsonString2 ?? "")")
        } catch {
            print("Exception deleting driver details: \(error.localizedDescription)")
        }
    }
    
    func softDeleteMaintenancePersonnel(for userID: UUID) async {
        do {
            let response = try await supabase
                .from("maintenance_personnel")
                .update(["isDeleted": true])
                .eq("id", value: userID)
                .execute()
            
            let response2 = try await supabase
                .from("user_roles")
                .update(["isDeleted": true])
                .eq("user_id", value: userID)
                .execute()
            
            let data = response.data
            let data2 = response2.data
            let jsonString = String(data: data, encoding: .utf8)
            let jsonString2 = String(data: data2, encoding: .utf8)
            print("Update response data: \(jsonString ?? "")\n\(jsonString2 ?? "")")
        } catch {
            print("Exception deleting maintenance personnel details: \(error.localizedDescription)")
        }
    }
    
    func updateDriver(driver: Driver) async {
        do {
            let encoder = JSONEncoder()
            let dateFormatter = DateFormatter()
            dateFormatter.locale = Locale(identifier: "en_US_POSIX")
            dateFormatter.dateFormat = "yyyy-MM-dd'T'HH:mm:ss"
            dateFormatter.timeZone = TimeZone(secondsFromGMT: 0)
            encoder.dateEncodingStrategy = .formatted(dateFormatter)
            
            // Encode the personnel to JSON for debugging/logging.
            let personnelJSONData = try encoder.encode(driver)
            if let personnelJSONString = String(data: personnelJSONData, encoding: .utf8) {
                print("Driver JSON to insert: \(personnelJSONString)")
            }
            
            let response = try await supabase
                .from("driver")
                .update(driver)
                .eq("id", value: driver.id)
                .execute()
            
            let data = response.data
            let jsonString = String(data: data, encoding: .utf8)
            print("Update response data: \(jsonString ?? "")")
        } catch {
            print("Exception updating driver details: \(error.localizedDescription)")
        }
    }
    
    func updateMaintenancePersonnel(personnel: MaintenancePersonnel) async {
        do {
            
            let encoder = JSONEncoder()
            let dateFormatter = DateFormatter()
            dateFormatter.locale = Locale(identifier: "en_US_POSIX")
            dateFormatter.dateFormat = "yyyy-MM-dd'T'HH:mm:ss"
            dateFormatter.timeZone = TimeZone(secondsFromGMT: 0)
            encoder.dateEncodingStrategy = .formatted(dateFormatter)
            
            // Encode the personnel to JSON for debugging/logging.
            let personnelJSONData = try encoder.encode(personnel)
            if let personnelJSONString = String(data: personnelJSONData, encoding: .utf8) {
                print("Maintenance Personnel JSON to insert: \(personnelJSONString)")
            }
            let response = try await supabase
                .from("maintenance_personnel")
                .update(personnel)
                .eq("id", value: personnel.id)
                .execute()
            
            let data = response.data
            let jsonString = String(data: data, encoding: .utf8)
            print("Update response data: \(jsonString ?? "")")
        } catch {
            print("Exception updating maintenance personnel details: \(error.localizedDescription)")
        }
    }
    
    func insertVehicle(vehicle: Vehicle) async throws {
        // 1. Create a date formatter for encoding date fields as "yyyy-MM-dd"
        let dateFormatter = DateFormatter()
        dateFormatter.dateFormat = "yyyy-MM-dd"
        dateFormatter.locale = Locale(identifier: "en_US_POSIX")
        dateFormatter.timeZone = TimeZone(secondsFromGMT: 0)
        
        // 2. Convert your `Vehicle`'s dates to strings
        let pollutionExpiryString = dateFormatter.string(from: vehicle.pollutionExpiry)
        let insuranceExpiryString = dateFormatter.string(from: vehicle.insuranceExpiry)
        
        // 3. Convert document `Data` fields to Base64 strings (if they exist)
        //        let pollutionCertBase64 = vehicle.documents?.pollutionCertificate?.base64EncodedString()
        //        let rcBase64 = vehicle.documents?.rc?.base64EncodedString()
        //        let insuranceBase64 = vehicle.documents?.insurance?.base64EncodedString()
        
        // 5. Create an instance of the payload
        let payload = VehiclePayload(
            id: vehicle.id,
            name: vehicle.name,
            year: vehicle.year,
            make: vehicle.make,
            model: vehicle.model,
            vin: vehicle.vin,
            license_plate: vehicle.licensePlate,
            vehicle_type: vehicle.vehicleType,
            color: vehicle.color,
            body_type: vehicle.bodyType,
            body_subtype: vehicle.bodySubtype,
            msrp: vehicle.msrp,
            pollution_expiry: pollutionExpiryString,
            insurance_expiry: insuranceExpiryString,
            status: vehicle.status,
<<<<<<< HEAD
            driver_id: vehicle.driverId,
            lastMaintenanceDistance: vehicle.lastMaintenanceDistance,
            totalDistance: vehicle.totalDistance
//            pollution_certificate: pollutionCertBase64,
//            rc: rcBase64,
//            insurance: insuranceBase64
=======
            driver_id: vehicle.driverId
            //            pollution_certificate: pollutionCertBase64,
            //            rc: rcBase64,
            //            insurance: insuranceBase64
>>>>>>> 7f781a1d
        )
        
        do {
            // 6. Insert the payload into Supabase
            let response = try await supabase
                .from("vehicles")
                .insert([payload])
                .execute()
            
            print("Insert success: \(response)")
        } catch {
            print("Error inserting vehicle: \(error.localizedDescription)")
        }
    }
    
    func updateVehicle(vehicle: Vehicle) async throws {
        // 1. Create a date formatter for encoding date fields as "yyyy-MM-dd"
        let dateFormatter = DateFormatter()
        dateFormatter.dateFormat = "yyyy-MM-dd"
        dateFormatter.locale = Locale(identifier: "en_US_POSIX")
        dateFormatter.timeZone = TimeZone(secondsFromGMT: 0)
        
        // 2. Convert your `Vehicle`'s dates to strings
        let pollutionExpiryString = dateFormatter.string(from: vehicle.pollutionExpiry)
        let insuranceExpiryString = dateFormatter.string(from: vehicle.insuranceExpiry)
        
        // 3. Convert document `Data` fields to Base64 strings (if they exist)
        //        let pollutionCertBase64 = vehicle.documents?.pollutionCertificate?.base64EncodedString()
        //        let rcBase64 = vehicle.documents?.rc?.base64EncodedString()
        //        let insuranceBase64 = vehicle.documents?.insurance?.base64EncodedString()
        
        // 5. Create an instance of the update payload with current vehicle details.
        let payload = VehiclePayload(
            id: vehicle.id,
            name: vehicle.name,
            year: vehicle.year,
            make: vehicle.make,
            model: vehicle.model,
            vin: vehicle.vin,
            license_plate: vehicle.licensePlate,
            vehicle_type: vehicle.vehicleType,
            color: vehicle.color,
            body_type: vehicle.bodyType,
            body_subtype: vehicle.bodySubtype,
            msrp: vehicle.msrp,
            pollution_expiry: pollutionExpiryString,
            insurance_expiry: insuranceExpiryString,
            status: vehicle.status,
            driver_id: vehicle.driverId,
            lastMaintenanceDistance: vehicle.lastMaintenanceDistance,
            totalDistance: vehicle.totalDistance
        )
        
        do {
            // 6. Update the payload in Supabase by filtering with the vehicle's `id`
            let response = try await supabase
                .from("vehicles")
                .update(payload)
                .eq("id", value: vehicle.id)
                .execute()
            
            print("Update success: \(response)")
            print("Payload: \(payload)")
            
        } catch {
            print("Error updating vehicle: \(error.localizedDescription)")
        }
    }
    
    func softDeleteVehichle(vehicleID: UUID) async {
        do {
            // 6. Update the payload in Supabase by filtering with the vehicle's `id`
            let response = try await supabase
                .from("vehicles")
                .update(["status": "Decommissioned"])
                .eq("id", value: vehicleID)
                .execute()
            
            print("Update success: \(response)")
        } catch {
            print("Error updating vehicle: \(error)")
        }
    }
    
    func updateVehicleStatus(newStatus: VehicleStatus, vehicleID: UUID) async {
        do {
            // 6. Update the payload in Supabase by filtering with the vehicle's `id`
            let response = try await supabase
                .from("vehicles")
                .update(["status": newStatus.rawValue])
                .eq("id", value: vehicleID)
                .execute()
            
            print("Update success: \(response)")
        } catch {
            print("Error updating vehicle: \(error)")
        }
    }
    
    func updateVehicleLastMaintenance(lastMaintenanceDistance: Int, vehicleID: UUID) async {
        do {
            // 6. Update the payload in Supabase by filtering with the vehicle's `id`
            let response = try await supabase
                .from("vehicles")
                .update(["lastMaintenanceDistance": lastMaintenanceDistance])
                .eq("id", value: vehicleID)
                .execute()
            
            print("Update success: \(response)")
        } catch {
            print("Error updating vehicle: \(error)")
        }
    }
    
    func updateVehicleTotalMaintenance(totalDistance: Int, vehicleID: UUID) async {
        do {
            // 6. Update the payload in Supabase by filtering with the vehicle's `id`
            let response = try await supabase
                .from("vehicles")
                .update(["totalDistance": totalDistance])
                .eq("id", value: vehicleID)
                .execute()
            
            print("Update success: \(response)")
        } catch {
            print("Error updating vehicle: \(error)")
        }
    }
    
    // MARK: - Trip Management
    
    struct TripPayload: Encodable {
        let destination: String
        let vehicle_id: UUID
        let driver_id: UUID?
        let start_time: Date?
        let end_time: Date?
        let start_latitude: Double?
        let start_longitude: Double?
        let end_latitude: Double?
        let end_longitude: Double?
        let notes: String?
        let pickup: String?
        let estimated_distance: Double?
        let estimated_time: Double?
        let estimated_cost: Double?
        let middle_pickup: String?
        let middle_pickup_latitude: Double?
        let middle_pickup_longitude: Double?
    }
    
    func createTrip(name: String, destination: String, vehicleId: UUID, driverId: UUID?, startTime: Date?, endTime: Date?, startLat: Double?, startLong: Double?, endLat: Double?, endLong: Double?, notes: String?, distance: Double? = nil, time: Double? = nil, cost: Double? = nil, middlePickup: String? = nil, middlePickupLat: Double? = nil, middlePickupLong: Double? = nil) async throws -> Bool {
        let payload = TripPayload(
            destination: destination,
            vehicle_id: vehicleId,
            driver_id: driverId,
            start_time: startTime,
            end_time: endTime,
            start_latitude: startLat,
            start_longitude: startLong,
            end_latitude: endLat,
            end_longitude: endLong,
            notes: notes,
            pickup: name,
            estimated_distance: distance,
            estimated_time: time,
            estimated_cost: cost,
            middle_pickup: middlePickup,
            middle_pickup_latitude: middlePickupLat,
            middle_pickup_longitude: middlePickupLong
        )
        
        do {
            let response = try await supabase
                .from("trips")
                .insert(payload)
                .execute()
            
            print("Trip created successfully: \(response)")
            return true
        } catch {
            print("Error creating trip: \(error)")
            return false
        }
    }
    
    public func updateTripDetails(id: UUID, destination: String, address: String, notes: String, distance: String? = nil, time: String? = nil) async throws {
        do {
            // First update the basic trip info
            try await databaseFrom("trips")
                .update([
                    "destination": destination,
                    "pickup": address,
                    "notes": notes
                ])
                .eq("id", value: id)
                .execute()
            
            // If distance is provided, update it separately
            if let distance = distance {
                // Extract numeric value from distance string
                let numericDistance = distance.components(separatedBy: CharacterSet.decimalDigits.inverted)
                    .joined()
                
                if let distanceValue = Double(numericDistance) {
                    try await databaseFrom("trips")
                        .update(["estimated_distance": distanceValue])
                        .eq("id", value: id)
                        .execute()
                }
            }
            
            // If time is provided, update it separately
            if let time = time {
                // Extract hours and minutes from time string (e.g., "2h 30m" or "45m")
                let components = time.lowercased().components(separatedBy: CharacterSet.letters)
                let hours = components.first?.trimmingCharacters(in: .whitespaces) ?? "0"
                let minutes = components.last?.trimmingCharacters(in: .whitespaces) ?? "0"
                
                if let hoursValue = Double(hours), let minutesValue = Double(minutes) {
                    let totalHours = hoursValue + (minutesValue / 60.0)
                    try await databaseFrom("trips")
                        .update(["estimated_time": totalHours])
                        .eq("id", value: id)
                        .execute()
                }
            }
            
            print("Trip details updated for id \(id)")
        } catch {
            print("Error updating trip details: \(error)")
            throw error
        }
    }
    
    func deleteTrip(tripID: UUID) {
        Task {
            do {
                let response = try await supabase
                    .from("trips")
                    .delete()
                    .eq("id", value: tripID)
                    .execute()
                
                print("Trip deleted successfully: \(response)")
            }
        }
    }
    
    // Optimized function to fetch a single vehicle with all details including documents
    func fetchVehicleDetails(vehicleId: UUID) async throws -> Vehicle? {
        do {
            // First check if we already have this vehicle in memory
            // If so, we can fetch just the documents to supplement the data
            
            let response = try await supabase
                .from("vehicles")
                .select("*") // Need all fields including documents
                .eq("id", value: vehicleId)
                .single() // Only need one record
                .execute()
            
            let data = response.data
            
            // Configure date formatter for decoding
            let dateFormatter = DateFormatter()
            dateFormatter.locale = Locale(identifier: "en_US_POSIX")
            dateFormatter.dateFormat = "yyyy-MM-dd"
            dateFormatter.timeZone = TimeZone(secondsFromGMT: 0)
            
            // Configure decoder with date formatter
            let decoder = JSONDecoder()
            decoder.dateDecodingStrategy = .formatted(dateFormatter)
            
            // Decode directly
            let vehicle = try decoder.decode(Vehicle.self, from: data)
            return vehicle
        } catch {
            print("Error fetching vehicle details: \(error)")
            return nil
        }
    }
    
    // Add these new public methods
    public func databaseFrom(_ table: String) -> PostgrestQueryBuilder {
        return supabase.from(table)
    }
    
    public func updateTrip(id: UUID, status: String) async throws {
        try await supabase
            .from("trips")
            .update(["trip_status": status])
            .eq("id", value: id)
            .execute()
    }
    
    public func updateTrip(id: UUID, driverId: UUID) async throws {
        do {
            let response = try await supabase
                .from("trips")
                .update(["driver_id": driverId])
                .eq("id", value: id)
                .execute()
            
            print("Trip update success: \(response)")
        } catch {
            print("Error updating trip: \(error)")
            throw error
        }
    }
    
    public func updateTrip(id: UUID, secondaryDriverId: UUID) async throws {
        do {
            let response = try await supabase
                .from("trips")
                .update(["secondary_driver_id": secondaryDriverId])
                .eq("id", value: id)
                .execute()
            
            print("Trip secondary driver update success: \(response)")
        } catch {
            print("Error updating trip secondary driver: \(error)")
            throw error
        }
    }
    
    func fetchAvailableVehicles(startDate: Date, endDate: Date) async throws -> [Vehicle] {
        let vehicles = try await fetchVehicles()
        let trips = TripDataController.shared.allTrips // Use existing trips instead of refreshing
        
        // Filter trips that overlap with the given date range.
        // This assumes each trip has an `endTime` property.
        let filteredTrips = trips.filter { trip in
            if let startTime = trip.startTime, let endTime = trip.endTime {
                return startTime < endDate && endTime > startDate
            } else {
                return false
            }
        }
        
        var availableVehicles: [Vehicle] = []
        
        // Add vehicles that are not used in any of the overlapping trips.
        for vehicle in vehicles {
            let isUsed = filteredTrips.contains { trip in
                trip.vehicleDetails.id == vehicle.id
            }
            if !isUsed && vehicle.status != .underMaintenance {
                availableVehicles.append(vehicle)
            }
        }
        
        return availableVehicles
    }
    
    func fetchAvailableDrivers(startDate: Date, endDate: Date) async throws -> [Driver] {
        let drivers = try await fetchDrivers()
        let trips = TripDataController.shared.getAllTrips()
        
        // Filter trips that overlap with the given date range.
        let filteredTrips = trips.filter { trip in
            if let startTime = trip.startTime, let endTime = trip.endTime {
                return startTime < endDate && endTime > startDate
            } else {
                return false
            }
        }
        
        var availableDrivers: [Driver] = []
        
        // Add drivers that are not used in any of the overlapping trips.
        for driver in drivers {
            let isUsed = filteredTrips.contains { trip in
                trip.driverId == driver.id
            }
            if !isUsed && driver.status != .offDuty {
                availableDrivers.append(driver)
            }
        }
        
        return availableDrivers
    }
    
    // MARK: - Service History
    
    func fetchServiceHistory() async throws -> [MaintenancePersonnelServiceHistory] {
        print("Fetching MaintenancePersonnelServiceHistory...")
        
        // Fetch raw data from Supabase
        let response = try await supabase
            .from("maintenancepersonnelservicehistory")
            .select()
            .execute()
        
        // Ensure response data exists
        let jsonData = response.data
        
        // Configure DateFormatter for timestamp decoding
        let dateFormatter = DateFormatter()
        dateFormatter.dateFormat = "yyyy-MM-dd'T'HH:mm:ss"
        
        // Configure JSONDecoder with date decoding strategy
        let decoder = JSONDecoder()
        decoder.dateDecodingStrategy = .formatted(dateFormatter)
        
        // Convert JSON dictionary into `MaintenancePersonnelServiceHistory` array
        let history: [MaintenancePersonnelServiceHistory] = try decoder.decode([MaintenancePersonnelServiceHistory].self, from: jsonData)
        
        //        print("Decoded Maintenance Personnel Service History: \(history)")
        return history
    }
    
    func insertServiceHistory(history: MaintenancePersonnelServiceHistory) async throws {
        print("Inserting MaintenancePersonnelServiceHistory: \(history)")
        try await supabase
            .from("maintenancepersonnelservicehistory")
            .insert(history)
            .execute()
        print("Insert complete for MaintenancePersonnelServiceHistory")
    }
    
    // MARK: - Routine Schedule
    
    func fetchRoutineSchedule() async throws -> [MaintenancePersonnelRoutineSchedule] {
        print("Fetching MaintenancePersonnelRoutineSchedule...")
        
        let response = try await supabase
            .from("maintenancepersonnelroutineschedule")
            .select()
            .execute()
        
        // Ensure response data exists
        let jsonData = response.data
        
        // Configure DateFormatter for timestamp decoding
        let dateFormatter = DateFormatter()
        dateFormatter.dateFormat = "yyyy-MM-dd'T'HH:mm:ss" // Ensure this matches Supabase timestamp format
        dateFormatter.timeZone = TimeZone(secondsFromGMT: 0) // Optional: Adjust as needed
        
        // Configure JSONDecoder with custom date formatter
        let decoder = JSONDecoder()
        decoder.dateDecodingStrategy = .formatted(dateFormatter)
        
        // Decode JSON into the struct
        let personnelRoutineSchedule = try decoder.decode([MaintenancePersonnelRoutineSchedule].self, from: jsonData)
        
        //        print("Decoded Maintenance Personnel Routine Schedule: \(personnelRoutineSchedule)")
        return personnelRoutineSchedule
    }
    
    func insertRoutineSchedule(schedule: MaintenancePersonnelRoutineSchedule) async throws {
        print("Inserting MaintenancePersonnelRoutineSchedule: \(schedule)")
        try await supabase
            .from("maintenancepersonnelroutineschedule")
            .insert(schedule)
            .execute()
        print("Insert complete for MaintenancePersonnelRoutineSchedule")
    }
    
    func deleteRoutineSchedule(schedule: MaintenancePersonnelRoutineSchedule) async throws {
        print("Deleting MaintenancePersonnelRoutineSchedule with id: \(schedule.id.uuidString)")
        try await supabase
            .from("maintenancepersonnelroutineschedule")
            .delete()
            .eq("id", value: schedule.id.uuidString)
            .execute()
        print("Deletion complete for MaintenancePersonnelRoutineSchedule with id: \(schedule.id.uuidString)")
    }
    
    // MARK: - Service Request
    
    func fetchServiceRequests() async throws -> [MaintenanceServiceRequest] {
        print("Fetching MaintenanceServiceRequest...")
        
        let requestResponse = try await supabase
            .from("maintenanceservicerequest")
            .select()
            .execute()
        
        let jsonData = requestResponse.data
        
        // Configure DateFormatter for timestamp decoding
        let dateFormatter = DateFormatter()
        dateFormatter.dateFormat = "yyyy-MM-dd'T'HH:mm:ss"
        dateFormatter.timeZone = TimeZone(secondsFromGMT: 0)
        
        // Configure JSONDecoder
        let decoder = JSONDecoder()
        decoder.dateDecodingStrategy = .formatted(dateFormatter)
        
        // Convert JSON dictionaries into `MaintenanceServiceRequest` objects
        let serviceRequests: [MaintenanceServiceRequest] = try decoder.decode([MaintenanceServiceRequest].self, from: jsonData)
        
        //        print("Decoded MaintenanceServiceRequest: \(serviceRequests)")
        return serviceRequests
    }
    
    func insertServiceRequest(request: MaintenanceServiceRequest) async throws {
        print("Inserting MaintenanceServiceRequest: \(request)")
        try await supabase
            .from("maintenanceservicerequest")
            .insert(request)
            .execute()
        print("Insert complete for MaintenanceServiceRequest")
    }
    
    // MARK: - Safety Check
    
    func fetchSafetyChecks(requestId: UUID) async throws -> [SafetyCheck] {
        //        print("Fetching SafetyChecks for requestId: \(requestId)")
        let response = try await supabase
            .from("safetycheck")
            .select()
            .eq("requestID", value: requestId)
            .execute()
        let safetyChecks = try JSONDecoder().decode([SafetyCheck].self, from: response.data)
        //        print("Decoded SafetyChecks for requestId \(requestId): \(safetyChecks)")
        return safetyChecks
    }
    
    func fetchSafetyChecks(historyId: UUID) async throws -> [SafetyCheck] {
        //        print("Fetching SafetyChecks for requestId: \(historyId)")
        let response = try await supabase
            .from("safetycheck")
            .select()
            .eq("historyID", value: historyId)
            .execute()
        let safetyChecks = try JSONDecoder().decode([SafetyCheck].self, from: response.data)
        //        print("Decoded SafetyChecks for requestId \(historyId): \(safetyChecks)")
        return safetyChecks
    }
    
    func insertSafetyCheck(check: SafetyCheck) async throws {
        //        print("Inserting SafetyCheck: \(check)")
        try await supabase
            .from("safetycheck")
            .insert(check)
            .execute()
        print("Insert complete for SafetyCheck")
    }
    
    // MARK: - Expense
    
    func fetchExpenses(for requestId: UUID) async throws -> [Expense] {
        //        print("Fetching Expenses for requestId: \(requestId.uuidString)")
        let response = try await supabase
            .from("expense")
            .select()
            .eq("requestID", value: requestId.uuidString)
            .execute()
        
        // Configure DateFormatter for timestamp decoding
        let dateFormatter = DateFormatter()
        dateFormatter.dateFormat = "yyyy-MM-dd'T'HH:mm:ss"
        dateFormatter.timeZone = TimeZone(secondsFromGMT: 0)
        
        // Configure JSONDecoder
        let decoder = JSONDecoder()
        decoder.dateDecodingStrategy = .formatted(dateFormatter)
        
        // Decode JSON into Expense objects
        let expenses = try decoder.decode([Expense].self, from: response.data)
        //        print("Decoded Expenses for requestId \(requestId.uuidString): \(expenses)")
        return expenses
    }
    
    func insertExpense(expense: Expense) async throws {
        print("Inserting Expense: \(expense)")
        try await supabase
            .from("expense")
            .insert(expense)
            .execute()
        print("Insert complete for Expense")
    }
    
    func updateServiceRequestStatus(serviceRequestId: UUID, newStatus: ServiceRequestStatus) async throws -> Bool {
        let payload: [String: String] = ["status": newStatus.rawValue]
        
        // Perform the update on the Supabase table
        let response = try await supabase
            .from("maintenanceservicerequest")  // The table you are updating
            .update(payload)  // Update the status column
            .eq("id", value: serviceRequestId)  // Assuming `id` is the primary key
            .execute()
        
        // Check if the response was successful
        if response.status == 200 {
            return true
        } else {
            throw NSError(domain: "SupabaseError", code: response.status, userInfo: [NSLocalizedDescriptionKey: "Failed to update service request status."])
        }
    }
    
    func fetchAllExpense() async throws -> [Expense] {
        // Fetch expenses from Supabase filtered by requestID
        let response = try await supabase
            .from("expense")
            .select()
            .execute()
        
        // Configure DateFormatter for timestamp decoding
        let dateFormatter = DateFormatter()
        dateFormatter.dateFormat = "yyyy-MM-dd'T'HH:mm:ss"
        dateFormatter.timeZone = TimeZone(secondsFromGMT: 0)
        
        // Configure JSONDecoder with the custom date decoding strategy
        let decoder = JSONDecoder()
        decoder.dateDecodingStrategy = .formatted(dateFormatter)
        
        // Decode JSON into an array of Expense objects
        let expenses = try decoder.decode([Expense].self, from: response.data)
        
        return expenses
    }
}<|MERGE_RESOLUTION|>--- conflicted
+++ resolved
@@ -1181,19 +1181,12 @@
             pollution_expiry: pollutionExpiryString,
             insurance_expiry: insuranceExpiryString,
             status: vehicle.status,
-<<<<<<< HEAD
             driver_id: vehicle.driverId,
             lastMaintenanceDistance: vehicle.lastMaintenanceDistance,
             totalDistance: vehicle.totalDistance
 //            pollution_certificate: pollutionCertBase64,
 //            rc: rcBase64,
 //            insurance: insuranceBase64
-=======
-            driver_id: vehicle.driverId
-            //            pollution_certificate: pollutionCertBase64,
-            //            rc: rcBase64,
-            //            insurance: insuranceBase64
->>>>>>> 7f781a1d
         )
         
         do {
