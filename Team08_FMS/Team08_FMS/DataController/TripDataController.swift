--- conflicted
+++ resolved
@@ -447,105 +447,7 @@
     @MainActor
     func fetchAllTrips() async throws {
         do {
-<<<<<<< HEAD
-            // Create a decoder with custom date decoding strategy
-            let decoder = JSONDecoder()
-            let dateFormatter = DateFormatter()
-            dateFormatter.dateFormat = "yyyy-MM-dd'T'HH:mm:ss"
-            dateFormatter.timeZone = TimeZone(secondsFromGMT: 0)
-            dateFormatter.locale = Locale(identifier: "en_US_POSIX")
-            
-            decoder.dateDecodingStrategy = .custom { decoder in
-                let container = try decoder.singleValueContainer()
-                let dateString = try container.decode(String.self)
-                
-                // Try parsing with different date formats
-                let formats = [
-                    // Full timestamps with different variations
-                    "yyyy-MM-dd'T'HH:mm:ss",
-                    "yyyy-MM-dd'T'HH:mm:ss.SSSSSSZ",
-                    "yyyy-MM-dd'T'HH:mm:ssZ",
-                    // Date-only format (for pollution_expiry, etc.)
-                    "yyyy-MM-dd"
-                ]
-                
-                for format in formats {
-                    dateFormatter.dateFormat = format
-                    if let date = dateFormatter.date(from: dateString) {
-                        return date
-                    }
-                }
-                
-                // If none of the formats work, try removing microseconds
-                if let dotIndex = dateString.firstIndex(of: ".") {
-                    let truncated = String(dateString[..<dotIndex])
-                    dateFormatter.dateFormat = "yyyy-MM-dd'T'HH:mm:ss"
-                    if let date = dateFormatter.date(from: truncated) {
-                        return date
-                    }
-                }
-                
-                print("Failed to decode date string: \(dateString)")
-                throw DecodingError.dataCorruptedError(in: container, debugDescription: "Cannot decode date string: \(dateString)")
-            }
-            
-            // Start building the query for all trips
-            let query = supabaseController.supabase
-                .from("trips")
-                .select("""
-                    id,
-                    destination,
-                    trip_status,
-                    has_completed_pre_trip,
-                    has_completed_post_trip,
-                    vehicle_id,
-                    driver_id,
-                    secondary_driver_id,
-                    start_time,
-                    end_time,
-                    notes,
-                    created_at,
-                    updated_at,
-                    is_deleted,
-                    start_latitude,
-                    start_longitude,
-                    end_latitude,
-                    end_longitude,
-                    pickup,
-                    estimated_distance,
-                    estimated_time,
-                    vehicles (
-                        id,
-                        name,
-                        year,
-                        make,
-                        model,
-                        vin,
-                        license_plate,
-                        vehicle_type,
-                        color,
-                        body_type,
-                        body_subtype,
-                        msrp,
-                        pollution_expiry,
-                        insurance_expiry,
-                        status,
-                        lastMaintenanceDistance,
-                        totalDistance
-                    )
-                """)
-                .eq("is_deleted", value: false)
-            
-            // Execute the query
-            let response = try await query.execute()
-            
-            // Print raw response for debugging
-//            print("Raw response for all trips: \(String(data: response.data, encoding: .utf8) ?? "nil")")
-            
-            // Define a nested struct to match the joined data structure
-=======
             // Define the JoinedTripData struct
->>>>>>> 7f781a1d
             struct JoinedTripData: Codable {
                 let id: UUID
                 let destination: String
