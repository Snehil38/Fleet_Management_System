--- conflicted
+++ resolved
@@ -186,7 +186,7 @@
                 body: "Trip has exceeded the maximum allowed duration of 1 hour. Please check vehicle status."
             )
             // Notify fleet manager through Supabase
-        Task {
+            Task {
                 await notifyFleetManager(message: "Trip duration exceeded for trip \(currentTrip?.id.uuidString ?? "Unknown")")
             }
         }
@@ -432,69 +432,10 @@
         isLoading = false
     }
     
-    // Method to fetch trips with pickup points
+    // Fetch all trips without driver filtering
+    @MainActor
     func fetchAllTrips() async throws {
-        isLoading = true
-        error = nil
-        
-        do {
-            // Fetch all trips
-            let supabaseTrips = try await supabaseController.getAllTrips()
-            
-            // Create an empty array to store converted Trip objects
-            var tripObjects: [Trip] = []
-            
-            // Process each Supabase trip
-            for supabaseTrip in supabaseTrips {
-                // Get the vehicle for this trip
-                let vehicle = try await supabaseController.getVehicleById(id: supabaseTrip.vehicle_id)
-                
-                // Convert to Trip model
-                var trip = Trip(from: supabaseTrip, vehicle: vehicle)
-                
-                // Fetch additional pickup points from dedicated table and map to IDs
-                let pickupPoints = try await supabaseController.getPickupPointsForTrip(tripId: trip.id)
-                trip.additionalPickups = pickupPoints.map { $0.id }
-                
-                tripObjects.append(trip)
-            }
-            
-            // Update published properties on the main thread
-            await MainActor.run {
-                self.allTrips = tripObjects
-                
-                // Filter trips by status
-                self.upcomingTrips = tripObjects.filter { $0.status == .pending || $0.status == .assigned }
-                
-<<<<<<< HEAD
-                if self.driverId != nil {
-                    self.currentTrip = tripObjects.first(where: { $0.status == .inProgress })
-=======
-                var parsedFuelCost: String {
-                    guard let notes = notes,
-                          let fuelRange = notes.range(of: "Estimated Fuel Cost: "),
-                          let endRange = notes[fuelRange.upperBound...].range(of: "\n") else {
-                        return "N/A"
-                    }
-                    print(endRange)
-                    let dist = (Double(parsedDistance) ?? 0)*0.5
-                    return "\(dist) $"
->>>>>>> 6606c542
-                }
-                
-                self.isLoading = false
-            }
-        } catch {
-            await MainActor.run {
-                self.error = .fetchError("Failed to fetch trips: \(error.localizedDescription)")
-                self.isLoading = false
-            }
-        }
-    }
-    
-    @MainActor
-    private func fetchTrips() async throws {
-        print("Fetching trips...")
+        print("Fetching all trips...")
         do {
             // Create a decoder with custom date decoding strategy
             let decoder = JSONDecoder()
@@ -537,32 +478,7 @@
                 throw DecodingError.dataCorruptedError(in: container, debugDescription: "Cannot decode date string: \(dateString)")
             }
             
-            // Define JoinedTripData struct
-            struct JoinedTripData: Codable {
-                let id: UUID
-                let destination: String
-                let trip_status: String
-                let has_completed_pre_trip: Bool
-                let has_completed_post_trip: Bool
-                let vehicle_id: UUID
-                let driver_id: UUID?
-                let secondary_driver_id: UUID?
-                let start_time: Date?
-                let end_time: Date?
-                let notes: String?
-                let created_at: Date
-                let updated_at: Date?
-                let is_deleted: Bool
-                let start_latitude: Double?
-                let start_longitude: Double?
-                let end_latitude: Double?
-                let end_longitude: Double?
-                let pickup: String?
-                let estimated_distance: Double?
-                let estimated_time: Double?
-                let vehicles: Vehicle
-            }
-
+            // Start building the query for all trips
             let query = supabaseController.supabase
                 .from("trips")
                 .select("""
@@ -607,13 +523,61 @@
                 """)
                 .eq("is_deleted", value: false)
             
-            // Add driver filter if driverId is set
-            if let driverId = driverId {
-                query.or("driver_id.eq.\(driverId),secondary_driver_id.eq.\(driverId)")
-            }
-            
             // Execute the query
             let response = try await query.execute()
+            
+            // Print raw response for debugging
+//            print("Raw response for all trips: \(String(data: response.data, encoding: .utf8) ?? "nil")")
+            
+            // Define a nested struct to match the joined data structure
+            struct JoinedTripData: Codable {
+                let id: UUID
+                let destination: String
+                let trip_status: String
+                let has_completed_pre_trip: Bool
+                let has_completed_post_trip: Bool
+                let vehicle_id: UUID
+                let driver_id: UUID?
+                let secondary_driver_id: UUID?
+                let start_time: Date?
+                let end_time: Date?
+                let notes: String?
+                let created_at: Date
+                let updated_at: Date?
+                let is_deleted: Bool
+                let start_latitude: Double?
+                let start_longitude: Double?
+                let end_latitude: Double?
+                let end_longitude: Double?
+                let pickup: String?
+                let estimated_distance: Double?
+                let estimated_time: Double?
+                let vehicles: Vehicle
+                
+                // Add computed properties to parse distance and fuel cost
+                var parsedDistance: String {
+                    if let estimatedDistance = estimated_distance {
+                        return String(format: "%.1f", estimatedDistance)
+                    }
+                    guard let notes = notes,
+                          let distanceRange = notes.range(of: "Distance: "),
+                          let endRange = notes[distanceRange.upperBound...].range(of: "\n") else {
+                        return "N/A"
+                    }
+                    return String(notes[distanceRange.upperBound..<endRange.lowerBound])
+                }
+                
+                var parsedFuelCost: String {
+                    guard let notes = notes,
+                          let fuelRange = notes.range(of: "Estimated Fuel Cost: "),
+                          let endRange = notes[fuelRange.upperBound...].range(of: "\n") else {
+                        return "N/A"
+                    }
+                    print(endRange)
+                    let dist = (Double(parsedDistance) ?? 0)*0.5
+                    return "\(dist) $"
+                }
+            }
             
             let joinedData = try decoder.decode([JoinedTripData].self, from: response.data)
             
@@ -645,8 +609,172 @@
                 return Trip(from: supabaseTrip, vehicle: data.vehicles)
             }
             
+            print("Successfully processed \(tripsWithVehicles.count) all trips")
+            
+            // Update allTrips property
+            self.allTrips = tripsWithVehicles
+            
+        } catch {
+            print("Error fetching all trips: \(error)")
+            throw TripError.fetchError("Failed to fetch all trips: \(error.localizedDescription)")
+        }
+    }
+    
+    @MainActor
+    private func fetchTrips() async throws {
+        print("Fetching trips...")
+        do {
+            // Create a decoder with custom date decoding strategy
+            let decoder = JSONDecoder()
+            let dateFormatter = DateFormatter()
+            dateFormatter.dateFormat = "yyyy-MM-dd'T'HH:mm:ss"
+            dateFormatter.timeZone = TimeZone(secondsFromGMT: 0)
+            dateFormatter.locale = Locale(identifier: "en_US_POSIX")
+            
+            decoder.dateDecodingStrategy = .custom { decoder in
+                let container = try decoder.singleValueContainer()
+                let dateString = try container.decode(String.self)
+                
+                // Try parsing with different date formats
+                let formats = [
+                    // Full timestamps with different variations
+                    "yyyy-MM-dd'T'HH:mm:ss",
+                    "yyyy-MM-dd'T'HH:mm:ss.SSSSSSZ",
+                    "yyyy-MM-dd'T'HH:mm:ssZ",
+                    // Date-only format (for pollution_expiry, etc.)
+                    "yyyy-MM-dd"
+                ]
+                
+                for format in formats {
+                    dateFormatter.dateFormat = format
+                    if let date = dateFormatter.date(from: dateString) {
+                        return date
+                    }
+                }
+                
+                // If none of the formats work, try removing microseconds
+                if let dotIndex = dateString.firstIndex(of: ".") {
+                    let truncated = String(dateString[..<dotIndex])
+                    dateFormatter.dateFormat = "yyyy-MM-dd'T'HH:mm:ss"
+                    if let date = dateFormatter.date(from: truncated) {
+                        return date
+                    }
+                }
+                
+                print("Failed to decode date string: \(dateString)")
+                throw DecodingError.dataCorruptedError(in: container, debugDescription: "Cannot decode date string: \(dateString)")
+            }
+
+            // Define JoinedTripData struct
+            struct JoinedTripData: Codable {
+                let id: UUID
+                let destination: String
+                let trip_status: String
+                let has_completed_pre_trip: Bool
+                let has_completed_post_trip: Bool
+                let vehicle_id: UUID
+                let driver_id: UUID?
+                let secondary_driver_id: UUID?
+                let start_time: Date?
+                let end_time: Date?
+                let notes: String?
+                let created_at: Date
+                let updated_at: Date?
+                let is_deleted: Bool
+                let start_latitude: Double?
+                let start_longitude: Double?
+                let end_latitude: Double?
+                let end_longitude: Double?
+                let pickup: String?
+                let estimated_distance: Double?
+                let estimated_time: Double?
+                let vehicles: Vehicle
+            }
+
+            let query = supabaseController.supabase
+                .from("trips")
+                .select("""
+                    id,
+                    destination,
+                    trip_status,
+                    has_completed_pre_trip,
+                    has_completed_post_trip,
+                    vehicle_id,
+                    driver_id,
+                    secondary_driver_id,
+                    start_time,
+                    end_time,
+                    notes,
+                    created_at,
+                    updated_at,
+                    is_deleted,
+                    start_latitude,
+                    start_longitude,
+                    end_latitude,
+                    end_longitude,
+                    pickup,
+                    estimated_distance,
+                    estimated_time,
+                    vehicles (
+                        id,
+                        name,
+                        year,
+                        make,
+                        model,
+                        vin,
+                        license_plate,
+                        vehicle_type,
+                        color,
+                        body_type,
+                        body_subtype,
+                        msrp,
+                        pollution_expiry,
+                        insurance_expiry,
+                        status
+                    )
+                """)
+                .eq("is_deleted", value: false)
+
+            // Add driver filter if driverId is set
+            if let driverId = driverId {
+                query.or("driver_id.eq.\(driverId),secondary_driver_id.eq.\(driverId)")
+            }
+
+            // Execute the query
+            let response = try await query.execute()
+            
+            let joinedData = try decoder.decode([JoinedTripData].self, from: response.data)
+            
+            // Convert joined data to Trip objects
+            let tripsWithVehicles = joinedData.map { data -> Trip in
+                let supabaseTrip = SupabaseTrip(
+                    id: data.id,
+                    destination: data.destination,
+                    trip_status: data.trip_status,
+                    has_completed_pre_trip: data.has_completed_pre_trip,
+                    has_completed_post_trip: data.has_completed_post_trip,
+                    vehicle_id: data.vehicle_id,
+                    driver_id: data.driver_id,
+                    secondary_driver_id: data.secondary_driver_id,
+                    start_time: data.start_time,
+                    end_time: data.end_time,
+                    notes: data.notes,
+                    created_at: data.created_at,
+                    updated_at: data.updated_at ?? data.created_at,
+                    is_deleted: data.is_deleted,
+                    start_latitude: data.start_latitude,
+                    start_longitude: data.start_longitude,
+                    end_latitude: data.end_latitude,
+                    end_longitude: data.end_longitude,
+                    pickup: data.pickup,
+                    estimated_distance: data.estimated_distance,
+                    estimated_time: data.estimated_time
+                )
+                return Trip(from: supabaseTrip, vehicle: data.vehicles)
+            }
+
             print("Successfully processed \(tripsWithVehicles.count) trips")
-            
+
             // Update published properties
             await MainActor.run {
                 // Find current trip (in progress)
@@ -655,12 +783,12 @@
                 } else {
                     self.currentTrip = nil
                 }
-                
+
                 // Filter upcoming trips (only pending or assigned)
                 self.upcomingTrips = tripsWithVehicles.filter { trip in
                     trip.status.rawValue == "pending" || trip.status.rawValue == "assigned"
                 }
-                
+
                 // Convert completed/delivered trips to delivery details
                 let completedTrips = tripsWithVehicles.filter { trip in 
                     trip.status.rawValue == "delivered"
@@ -677,7 +805,7 @@
                         notes: trip.notes ?? "No notes available"
                     )
                 }
-                
+
                 // Sort recent deliveries by date (newest first)
                 self.recentDeliveries.sort { lhs, rhs in
                     let lhsDate = parseDate(lhs.date) ?? Date.distantPast
@@ -976,7 +1104,7 @@
     @MainActor
     func deleteTrip(id: UUID) async throws {
         // Soft delete the trip in the database
-        try await supabaseController.deleteTrip(tripID: id)
+        supabaseController.deleteTrip(tripID: id)
         
         // Update local state
         allTrips.removeAll { $0.id == id }
@@ -1170,4 +1298,4 @@
     }
     
     // You can also implement other delegate methods as needed.
-} +}