--- conflicted
+++ resolved
@@ -37,16 +37,10 @@
         }
     }
     
-<<<<<<< HEAD
     @MainActor
     private func fetchTrips() async throws {
         print("Fetching trips...")
         do {
-            // Get the current driver's ID
-            guard let driverId = supabaseController.userID else {
-                print("No driver ID found")
-                throw TripError.fetchError("No driver ID found")
-            }
             
             // Create a decoder with custom date decoding strategy
             let decoder = JSONDecoder()
@@ -91,7 +85,6 @@
             
             // Fetch trips with vehicle details in a single query
             let response = try await supabaseController.supabase
-                .database
                 .from("trips")
                 .select("""
                     id,
@@ -130,7 +123,6 @@
                         status
                     )
                 """)
-                .eq("driver_id", value: driverId)
                 .eq("is_deleted", value: false)
                 .execute()
             
@@ -297,162 +289,6 @@
     private func formatDate(_ date: Date) -> String {
         let calendar = Calendar.current
         let now = Date()
-=======
-    private static func getInitialTrips() -> (current: Trip, upcoming: [Trip], recent: [DeliveryDetails]) {
-        let currentTrip = Trip(
-            name: "TRP-001",
-            destination: "Nhava Sheva Port Terminal",
-            address: "JNPT Port Road, Navi Mumbai, Maharashtra 400707",
-            eta: "25 mins",
-            distance: "8.5 km",
-            status: .inProgress,
-            vehicleDetails: Vehicle(name: "Volvo", year: 2004, make: "IDK", model: "CTY", vin: "sadds", licensePlate: "adsd", vehicleType: .truck, color: "White", bodyType: .cargo, bodySubtype: "IDK", msrp: 10.0, pollutionExpiry: Date(), insuranceExpiry: Date(), status: .available),
-//                VehicleDetails(
-//                number: "TRK-001",
-//                type: "Heavy Truck",
-//                licensePlate: "MH-01-AB-1234",
-//                capacity: "40 tons"
-//            ),
-            sourceCoordinate: CLLocationCoordinate2D(
-                latitude: 19.0178,  // Mumbai region
-                longitude: 72.8478
-            ),
-            destinationCoordinate: CLLocationCoordinate2D(
-                latitude: 18.9490,  // JNPT coordinates
-                longitude: 72.9492
-            ),
-            startingPoint: "Mumbai"
-        )
-        
-        let upcomingTrips = [
-            Trip(
-                name: "DEL-002",
-                destination: "ICD Tughlakabad", 
-                address: "Tughlakabad, New Delhi, 110020", 
-                eta: "1.5 hours", 
-                distance: "22 km",
-                status: .pending,
-                vehicleDetails: Vehicle(
-                    name: "Ford",
-                    year: 2018,
-                    make: "Ford",
-                    model: "F-150",
-                    vin: "1FTFW1E5XJFC12345",
-                    licensePlate: "ABC123",
-                    vehicleType: .truck,
-                    color: "Red",
-                    bodyType: .pickup,
-                    bodySubtype: "SuperCrew",
-                    msrp: 45000.0,
-                    pollutionExpiry: Date(),
-                    insuranceExpiry: Date(),
-                    status: .inService
-                ),
-                sourceCoordinate: CLLocationCoordinate2D(
-                    latitude: 28.5244,
-                    longitude: 77.2877
-                ),
-                destinationCoordinate: CLLocationCoordinate2D(
-                    latitude: 28.5085,
-                    longitude: 77.2626
-                ),
-                startingPoint: "New Delhi"
-            ),
-            Trip(
-                name: "BLR-003",
-                destination: "Whitefield Logistics Hub", 
-                address: "ITPL Main Road, Whitefield, Bangalore 560066", 
-                eta: "45 mins", 
-                distance: "15 km",
-                status: .pending,
-                vehicleDetails: Vehicle(
-                    name: "Toyota",
-                    year: 2022,
-                    make: "Toyota",
-                    model: "Camry",
-                    vin: "4T1BF1FK6JU123456",
-                    licensePlate: "XYZ789",
-                    vehicleType: .car,
-                    color: "Blue",
-                    bodyType: .sedan,
-                    bodySubtype: "Hybrid",
-                    msrp: 28000.0,
-                    pollutionExpiry: Date(),
-                    insuranceExpiry: Date(),
-                    status: .available
-                ),
-                sourceCoordinate: CLLocationCoordinate2D(
-                    latitude: 12.9716,
-                    longitude: 77.5946
-                ),
-                destinationCoordinate: CLLocationCoordinate2D(
-                    latitude: 12.9698,
-                    longitude: 77.7500
-                ),
-                startingPoint: "Bangalore"
-            ),
-            Trip(
-                name: "HYD-004",
-                destination: "Kompally Distribution Center", 
-                address: "NH-44, Kompally, Hyderabad 500014", 
-                eta: "55 mins", 
-                distance: "18 km",
-                status: .pending,
-                vehicleDetails: Vehicle(
-                    name: "Tesla",
-                    year: 2023,
-                    make: "Tesla",
-                    model: "Model Y",
-                    vin: "5YJYGDEE3MF123456",
-                    licensePlate: "TESLA88",
-                    vehicleType: .car,
-                    color: "White",
-                    bodyType: .suv,
-                    bodySubtype: "Electric",
-                    msrp: 55000.0,
-                    pollutionExpiry: Date(),
-                    insuranceExpiry: Date(),
-                    status: .available
-                ),
-                sourceCoordinate: CLLocationCoordinate2D(
-                    latitude: 17.3850,
-                    longitude: 78.4867
-                ),
-                destinationCoordinate: CLLocationCoordinate2D(
-                    latitude: 17.5434,
-                    longitude: 78.4867
-                ),
-                startingPoint: "Hyderabad"
-            )
-        ]
-        
-        let recentDeliveries = [
-            DeliveryDetails(
-                location: "Bhiwandi Logistics Park",
-                date: "Today, 10:30 AM",
-                status: "Delivered",
-                driver: "Current Driver",
-                vehicle: "TRK-005",
-                notes: "Delivery completed on time. All packages delivered safely to Bhiwandi warehouse."
-            ),
-            DeliveryDetails(
-                location: "Pune MIDC Warehouse",
-                date: "Yesterday, 3:45 PM",
-                status: "Delivered",
-                driver: "Current Driver",
-                vehicle: "TRK-006",
-                notes: "Successful delivery to MIDC warehouse. Cargo unloaded at Dock 7."
-            ),
-            DeliveryDetails(
-                location: "Gurgaon Logistics Hub",
-                date: "Yesterday, 9:15 AM",
-                status: "Delivered",
-                driver: "Current Driver",
-                vehicle: "TRK-007",
-                notes: "Delivery completed to Gurgaon hub. All documentation verified."
-            )
-        ]
->>>>>>> d741ad49
         
         if calendar.isDateInToday(date) {
             let formatter = DateFormatter()
