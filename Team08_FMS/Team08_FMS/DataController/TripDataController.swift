--- conflicted
+++ resolved
@@ -509,14 +509,9 @@
                     debugDescription: "Cannot decode date string \(dateString)"
                 )
             }
-<<<<<<< HEAD
-
-            var query = supabaseController.supabase
-=======
             
             // Use Supabase query builder
             let query = supabaseController.supabase
->>>>>>> 4aec6c69
                 .from("trips")
                 .select("""
                     id,
@@ -562,14 +557,6 @@
                     )
                 """)
                 .eq("is_deleted", value: false)
-<<<<<<< HEAD
-
-            // Add driver filter if driverId is set
-            if let driverId = driverId {
-                query = query.or("driver_id.eq.\(driverId),secondary_driver_id.eq.\(driverId)")
-            }
-=======
->>>>>>> 4aec6c69
             
             // Execute the query
             let response = try await query.execute()
