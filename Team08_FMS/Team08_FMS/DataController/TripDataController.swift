import SwiftUI
import CoreLocation

class TripDataController: ObservableObject {
    static let shared = TripDataController()
    
    @Published var currentTrip: Trip
    @Published var upcomingTrips: [Trip]
    @Published var recentDeliveries: [DeliveryDetails]
    
    private init() {
        // Initialize with sample data
        let (current, upcoming, recent) = Self.getInitialTrips()
        self.currentTrip = current
        self.upcomingTrips = upcoming
        self.recentDeliveries = recent
    }
    
    private static func getInitialTrips() -> (current: Trip, upcoming: [Trip], recent: [DeliveryDetails]) {
        let currentTrip = Trip(
            name: "TRP-001",
            destination: "Nhava Sheva Port Terminal",
            address: "JNPT Port Road, Navi Mumbai, Maharashtra 400707",
            eta: "25 mins",
            distance: "8.5 km",
<<<<<<< HEAD
            status: .inProgress,
            vehicleDetails: Vehicle(name: "Volvo", year: 2004, make: "IDK", model: "CTY", vin: "sadds", licensePlate: "adsd", vehicleType: .truck, color: "White", bodyType: .cargo, bodySubtype: "IDK", msrp: 10.0, pollutionExpiry: Date(), insuranceExpiry: Date(), status: .available, documents: VehicleDocuments()),
=======
            status: .current,
            vehicleDetails: Vehicle(name: "Volvo", year: 2004, make: "IDK", model: "CTY", vin: "sadds", licensePlate: "adsd", vehicleType: .truck, color: "White", bodyType: .cargo, bodySubtype: "IDK", msrp: 10.0, pollutionExpiry: Date(), insuranceExpiry: Date(), status: .available),
>>>>>>> fcd79238
//                VehicleDetails(
//                number: "TRK-001",
//                type: "Heavy Truck",
//                licensePlate: "MH-01-AB-1234",
//                capacity: "40 tons"
//            ),
            sourceCoordinate: CLLocationCoordinate2D(
                latitude: 19.0178,  // Mumbai region
                longitude: 72.8478
            ),
            destinationCoordinate: CLLocationCoordinate2D(
                latitude: 18.9490,  // JNPT coordinates
                longitude: 72.9492
            ),
            startingPoint: "Mumbai"
        )
        
        let upcomingTrips = [
            Trip(
                name: "DEL-002",
                destination: "ICD Tughlakabad", 
                address: "Tughlakabad, New Delhi, 110020", 
                eta: "1.5 hours", 
                distance: "22 km",
                status: .pending,
                vehicleDetails: Vehicle(
                    name: "Ford",
                    year: 2018,
                    make: "Ford",
                    model: "F-150",
                    vin: "1FTFW1E5XJFC12345",
                    licensePlate: "ABC123",
                    vehicleType: .truck,
                    color: "Red",
                    bodyType: .pickup,
                    bodySubtype: "SuperCrew",
                    msrp: 45000.0,
                    pollutionExpiry: Date(),
                    insuranceExpiry: Date(),
                    status: .inService
                ),
                sourceCoordinate: CLLocationCoordinate2D(
                    latitude: 28.5244,
                    longitude: 77.2877
                ),
                destinationCoordinate: CLLocationCoordinate2D(
                    latitude: 28.5085,
                    longitude: 77.2626
                ),
                startingPoint: "New Delhi"
            ),
            Trip(
                name: "BLR-003",
                destination: "Whitefield Logistics Hub", 
                address: "ITPL Main Road, Whitefield, Bangalore 560066", 
                eta: "45 mins", 
                distance: "15 km",
                status: .pending,
                vehicleDetails: Vehicle(
                    name: "Toyota",
                    year: 2022,
                    make: "Toyota",
                    model: "Camry",
                    vin: "4T1BF1FK6JU123456",
                    licensePlate: "XYZ789",
                    vehicleType: .car,
                    color: "Blue",
                    bodyType: .sedan,
                    bodySubtype: "Hybrid",
                    msrp: 28000.0,
                    pollutionExpiry: Date(),
                    insuranceExpiry: Date(),
                    status: .available
                ),
                sourceCoordinate: CLLocationCoordinate2D(
                    latitude: 12.9716,
                    longitude: 77.5946
                ),
                destinationCoordinate: CLLocationCoordinate2D(
                    latitude: 12.9698,
                    longitude: 77.7500
                ),
                startingPoint: "Bangalore"
            ),
            Trip(
                name: "HYD-004",
                destination: "Kompally Distribution Center", 
                address: "NH-44, Kompally, Hyderabad 500014", 
                eta: "55 mins", 
                distance: "18 km",
                status: .pending,
                vehicleDetails: Vehicle(
                    name: "Tesla",
                    year: 2023,
                    make: "Tesla",
                    model: "Model Y",
                    vin: "5YJYGDEE3MF123456",
                    licensePlate: "TESLA88",
                    vehicleType: .car,
                    color: "White",
                    bodyType: .suv,
                    bodySubtype: "Electric",
                    msrp: 55000.0,
                    pollutionExpiry: Date(),
                    insuranceExpiry: Date(),
                    status: .available
                ),
                sourceCoordinate: CLLocationCoordinate2D(
                    latitude: 17.3850,
                    longitude: 78.4867
                ),
                destinationCoordinate: CLLocationCoordinate2D(
                    latitude: 17.5434,
                    longitude: 78.4867
                ),
                startingPoint: "Hyderabad"
            )
        ]
        
        let recentDeliveries = [
            DeliveryDetails(
                location: "Bhiwandi Logistics Park",
                date: "Today, 10:30 AM",
                status: "Delivered",
                driver: "Current Driver",
                vehicle: "TRK-005",
                notes: "Delivery completed on time. All packages delivered safely to Bhiwandi warehouse."
            ),
            DeliveryDetails(
                location: "Pune MIDC Warehouse",
                date: "Yesterday, 3:45 PM",
                status: "Delivered",
                driver: "Current Driver",
                vehicle: "TRK-006",
                notes: "Successful delivery to MIDC warehouse. Cargo unloaded at Dock 7."
            ),
            DeliveryDetails(
                location: "Gurgaon Logistics Hub",
                date: "Yesterday, 9:15 AM",
                status: "Delivered",
                driver: "Current Driver",
                vehicle: "TRK-007",
                notes: "Delivery completed to Gurgaon hub. All documentation verified."
            )
        ]
        
        return (currentTrip, upcomingTrips, recentDeliveries)
    }
    
    // Get the current trip data
    func getCurrentTripData() -> Trip {
        return currentTrip
    }
    
    // Add a function to get upcomingTrips data
    func getUpcomingTrips() -> [Trip] {
        return upcomingTrips
    }
    
    // Add a function to get filtered trips based on driver availability
    func getAvailabilityFilteredTrips() -> [Trip] {
        let availabilityManager = DriverAvailabilityManager.shared
        
        // If driver is unavailable, return empty array
        if !availabilityManager.isAvailable {
            return []
        }
        
        // Otherwise return all upcoming trips
        return upcomingTrips
    }
    
    // Add a function to get recentDeliveries data
    func getRecentDeliveries() -> [DeliveryDetails] {
        return recentDeliveries
    }
    
    // Add a function to mark a trip as delivered
    func markTripAsDelivered(trip: Trip) {
        // Create a new delivery detail
        let completedDelivery = DeliveryDetails(
            location: trip.destination,
            date: Date().formatted(date: .numeric, time: .shortened),
            status: "Delivered",
            driver: "Current Driver",
            vehicle: trip.vehicleDetails.licensePlate,
            notes: "Trip \(trip.name) completed successfully. Vehicle: \(trip.vehicleDetails.bodyType) (\(trip.vehicleDetails.licensePlate))"
        )
        
        // Add to recent deliveries
        recentDeliveries.insert(completedDelivery, at: 0)
        
        // Mark the trip as delivered
        var updatedTrip = trip
        updatedTrip.status = .completed
        
        // If this is the current trip, update it
        if currentTrip.id == trip.id {
            currentTrip = updatedTrip
        }
    }
} <|MERGE_RESOLUTION|>--- conflicted
+++ resolved
@@ -23,13 +23,8 @@
             address: "JNPT Port Road, Navi Mumbai, Maharashtra 400707",
             eta: "25 mins",
             distance: "8.5 km",
-<<<<<<< HEAD
             status: .inProgress,
-            vehicleDetails: Vehicle(name: "Volvo", year: 2004, make: "IDK", model: "CTY", vin: "sadds", licensePlate: "adsd", vehicleType: .truck, color: "White", bodyType: .cargo, bodySubtype: "IDK", msrp: 10.0, pollutionExpiry: Date(), insuranceExpiry: Date(), status: .available, documents: VehicleDocuments()),
-=======
-            status: .current,
             vehicleDetails: Vehicle(name: "Volvo", year: 2004, make: "IDK", model: "CTY", vin: "sadds", licensePlate: "adsd", vehicleType: .truck, color: "White", bodyType: .cargo, bodySubtype: "IDK", msrp: 10.0, pollutionExpiry: Date(), insuranceExpiry: Date(), status: .available),
->>>>>>> fcd79238
 //                VehicleDetails(
 //                number: "TRK-001",
 //                type: "Heavy Truck",
