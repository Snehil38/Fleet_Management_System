--- conflicted
+++ resolved
@@ -28,16 +28,13 @@
     @Published var recentDeliveries: [DeliveryDetails] = []
     @Published var error: TripError?
     @Published var isLoading = false
-<<<<<<< HEAD
     @Published var isInSourceRegion = false
     @Published var isInDestinationRegion = false
     
     private var locationManager = CLLocationManager()
     private let geofenceRadius: CLLocationDistance = 100.0 // 100 meters
-=======
     private var driverId: UUID?
     private var allTrips: [Trip] = []
->>>>>>> 7a4bd56e
     
     private let supabaseController = SupabaseDataController.shared
     
@@ -48,7 +45,6 @@
         }
     }
     
-<<<<<<< HEAD
     private func setupLocationManager() {
         //        locationManager.delegate = self
         locationManager.requestAlwaysAuthorization()
@@ -131,7 +127,9 @@
             //            markTripAsDelivered(trip: currentTrip)
         default:
             print("Entered unknown region: \(circularRegion.identifier)")
-=======
+        }
+    }
+    
     func setDriverId(_ id: UUID) {
         self.driverId = id
         Task {
@@ -330,7 +328,6 @@
         } catch {
             print("Error fetching all trips: \(error)")
             throw TripError.fetchError("Failed to fetch all trips: \(error.localizedDescription)")
->>>>>>> 7a4bd56e
         }
     }
     
