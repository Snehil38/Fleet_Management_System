import SwiftUI
import CoreLocation
import Supabase
import Combine
import UserNotifications

enum TripError: Error, Equatable {
    case fetchError(String)
    case decodingError(String)
    case vehicleError(String)
    case updateError(String)
    case locationError(String)
    
    static func == (lhs: TripError, rhs: TripError) -> Bool {
        switch (lhs, rhs) {
        case (.fetchError(let l), .fetchError(let r)): return l == r
        case (.decodingError(let l), .decodingError(let r)): return l == r
        case (.vehicleError(let l), .vehicleError(let r)): return l == r
        case (.updateError(let l), .updateError(let r)): return l == r
        case (.locationError(let l), .locationError(let r)): return l == r
        default: return false
        }
    }
}

class TripDataController: NSObject, ObservableObject, CLLocationManagerDelegate {
    static let shared = TripDataController()
    
    @Published var currentTrip: Trip?
    @Published var upcomingTrips: [Trip] = []
    @Published var recentDeliveries: [DeliveryDetails] = []
    @Published var error: TripError?
    @Published var isLoading = false
    @Published var isInSourceRegion = false
    @Published var isInDestinationRegion = false
    @Published var canStartTrip = false
    @Published var tripStartTime: Date?
    @Published var estimatedArrivalTime: Date?
    
    @Published var allTrips: [Trip] = []
    
    private var locationManager = CLLocationManager()
    private let geofenceRadius: CLLocationDistance = 50.0 // 100 meters
    private var driverId: UUID?
    private var tripTimer: Timer?
    private let maxTripDuration: TimeInterval = 3600 // 1 hour in seconds
    
    private let supabaseController = SupabaseDataController.shared
    
    private override init() {
        super.init()
        setupLocationManager()
        setupNotifications()
        // Start fetching data immediately
//        Task {
//            await refreshTrips()
//        }
    }
    
    private func setupLocationManager() {
        locationManager.delegate = self
        locationManager.desiredAccuracy = kCLLocationAccuracyHundredMeters
        locationManager.distanceFilter = 50 // Update only when moving 50m
        locationManager.pausesLocationUpdatesAutomatically = true
        locationManager.activityType = .automotiveNavigation
        
        // Request authorization first
        locationManager.requestAlwaysAuthorization()
        
        // Only enable background updates after authorization is granted
//        if locationManager.authorizationStatus == .authorizedAlways {
//            locationManager.allowsBackgroundLocationUpdates = true
//            locationManager.showsBackgroundLocationIndicator = true
//        }
    }
    
    private func setupNotifications() {
        UNUserNotificationCenter.current().requestAuthorization(options: [.alert, .sound, .badge]) { granted, error in
            if granted {
                print("Notification permission granted")
            } else if let error = error {
                print("Error requesting notification permission: \(error.localizedDescription)")
            }
        }
    }
    
    private func sendNotification(title: String, body: String) {
        let content = UNMutableNotificationContent()
        content.title = title
        content.body = body
        content.sound = .default
        
        let request = UNNotificationRequest(identifier: UUID().uuidString, content: content, trigger: nil)
        UNUserNotificationCenter.current().add(request)
    }
    
    func startMonitoringRegions() {
//        stopMonitoringRegions() // Clean up before starting new regions
        
        // Filter out trips that are in progress from your data source (e.g., allTrips)
        guard let currentTrip = currentTrip else {
                    print("DEBUG: Cannot start monitoring regions - no current trip")
            return
        }
        
        if CLLocationManager.isMonitoringAvailable(for: CLCircularRegion.self) {
            print("DEBUG: Geofencing is available on this device")
            
            let sourceRegion = CLCircularRegion(
                            center: currentTrip.sourceCoordinate,
                            radius: geofenceRadius,
                            identifier: "sourceRegion"
                        )
            sourceRegion.notifyOnEntry = true
            sourceRegion.notifyOnExit = true
            
            let destinationRegion = CLCircularRegion(
                center: currentTrip.destinationCoordinate,
                radius: geofenceRadius,
                identifier: "destinationRegion"
            )
            destinationRegion.notifyOnEntry = true
            destinationRegion.notifyOnExit = true
            
            print("DEBUG: Source region center: \(sourceRegion.center.latitude), \(sourceRegion.center.longitude)")
            print("DEBUG: Destination region center: \(destinationRegion.center.latitude), \(destinationRegion.center.longitude)")
            print("DEBUG: Geofence radius: \(geofenceRadius) meters")
            
            [sourceRegion, destinationRegion].forEach { region in
                if !locationManager.monitoredRegions.contains(where: { $0.identifier == region.identifier }) {
                    locationManager.startMonitoring(for: region)
                    print("DEBUG: Started monitoring region: \(region.identifier)")
                } else {
                    print("DEBUG: Region \(region.identifier) is already being monitored")
                }
            }
            
            // Ensure the location manager is actively updating location
            locationManager.startUpdatingLocation()
            print("DEBUG: Started updating location")
            
            // Optionally, start a trip timer for each trip if needed
            startTripTimer()
        } else {
            print("DEBUG: Geofencing is not supported on this device")
        }
    }

    private func startTripTimer() {
        tripTimer?.invalidate()
        tripStartTime = Date()
        
        // Calculate estimated arrival time based on trip distance
        if let currentTrip = currentTrip {
            // Convert distance string (e.g., "8.5 km") to Double
            let distanceString = currentTrip.distance.replacingOccurrences(of: " km", with: "")
            if let distance = Double(distanceString) {
                // Assume average speed of 40 km/h for estimation
                let estimatedHours = distance / 40.0
                estimatedArrivalTime = Date().addingTimeInterval(estimatedHours * 3600)
            } else {
                // Fallback to default 1 hour if distance parsing fails
                estimatedArrivalTime = Date().addingTimeInterval(maxTripDuration)
            }
        } else {
            estimatedArrivalTime = Date().addingTimeInterval(maxTripDuration)
        }
        
        tripTimer = Timer.scheduledTimer(withTimeInterval: 60, repeats: true) { [weak self] _ in
            self?.checkTripDuration()
        }
    }
    
    private func checkTripDuration() {
        guard let startTime = tripStartTime,
              let estimatedArrival = estimatedArrivalTime else { return }
        
        let currentTime = Date()
        let elapsedTime = currentTime.timeIntervalSince(startTime)
        let timeUntilEstimatedArrival = estimatedArrival.timeIntervalSince(currentTime)
        
        // If trip has exceeded max duration
        if elapsedTime > maxTripDuration {
            sendNotification(
                title: "Trip Duration Alert",
                body: "Trip has exceeded the maximum allowed duration of 1 hour. Please check vehicle status."
            )
            // Notify fleet manager through Supabase
            Task {
                await notifyFleetManager(message: "Trip duration exceeded for trip \(currentTrip?.name ?? "Unknown")")
            }
        }
        
        // If approaching estimated arrival time (within 15 minutes)
        if timeUntilEstimatedArrival <= 900 && timeUntilEstimatedArrival > 0 {
            sendNotification(
                title: "Approaching Destination",
                body: "Vehicle should be arriving at destination soon. Current ETA: \(formatTimeRemaining(timeUntilEstimatedArrival))"
            )
        }
        
        // If past estimated arrival time
        if timeUntilEstimatedArrival <= 0 {
            sendNotification(
                title: "Estimated Arrival Time Reached",
                body: "Vehicle should have reached the destination by now. Please verify location."
            )
            // Notify fleet manager through Supabase
            Task {
                await notifyFleetManager(message: "Estimated arrival time reached for trip \(currentTrip?.name ?? "Unknown")")
            }
        }
    }
    
    private func formatTimeRemaining(_ timeInterval: TimeInterval) -> String {
        let minutes = Int(timeInterval / 60)
        if minutes < 60 {
            return "\(minutes) minutes"
        } else {
            let hours = minutes / 60
            let remainingMinutes = minutes % 60
            return "\(hours) hour\(hours == 1 ? "" : "s") \(remainingMinutes) minutes"
        }
    }
    
    private func notifyFleetManager(message: String) async {
        do {
            // Format the date as ISO8601 string
            let dateFormatter = DateFormatter()
            dateFormatter.dateFormat = "yyyy-MM-dd'T'HH:mm:ssZ"
            let formattedDate = dateFormatter.string(from: Date())
            
            // Add notification to Supabase notifications table
            try await supabaseController.databaseFrom("notifications")
                .insert([
                    "message": message,
                    "type": "trip_alert",
                    "created_at": formattedDate,
                    "is_read": "false"  // Convert boolean to string
                ])
                .execute()
        } catch {
            print("Error sending fleet manager notification: \(error)")
        }
    }
    
    // MARK: - CLLocationManagerDelegate
    
    func locationManagerDidChangeAuthorization(_ manager: CLLocationManager) {
        switch manager.authorizationStatus {
        case .authorizedAlways:
            startMonitoringRegions()
        case .denied:
            print("Location permissions denied. Please enable it in settings.")
        case .notDetermined:
            manager.requestAlwaysAuthorization()
        case .restricted:
            print("Location permissions are restricted.")
        case .authorizedWhenInUse:
            startMonitoringRegions()
        default:
//            stopMonitoringRegions()
            print("Error")
        }
    }
    
    func locationManager(_ manager: CLLocationManager, didEnterRegion region: CLRegion) {
        guard let circularRegion = region as? CLCircularRegion else {
            print("DEBUG: Entered region is not a circular region")
            return
        }
        
        guard let currentTrip = currentTrip else { return }
        
        print("DEBUG: Entered region: \(circularRegion.identifier)")
        print("DEBUG: Current location: \(manager.location?.coordinate.latitude ?? 0), \(manager.location?.coordinate.longitude ?? 0)")
        print("DEBUG: Distance from region center: \(manager.location?.distance(from: CLLocation(latitude: circularRegion.center.latitude, longitude: circularRegion.center.longitude)) ?? 0) meters")
        
        switch circularRegion.identifier {
        case "sourceRegion":
            isInSourceRegion = true
            print("DEBUG: Entered source region")
            let message = "DEBUG: Vehicle: \(currentTrip.vehicleDetails.name) entered source region"
            let event = GeofenceEvents(tripId: currentTrip.id, message: message)
            supabaseController.insertIntoGeofenceEvents(event: event)
            checkTripStartEligibility()
            
            if !upcomingTrips.isEmpty {
                sendNotification(
                    title: "Ready to Start Trip",
                    body: "You are now in the pickup area. You can start your next trip when ready."
                )
            }
            
        case "destinationRegion":
            isInDestinationRegion = true
            print("DEBUG: Entered destination region")
            let message = "DEBUG: Vehicle: \(currentTrip.vehicleDetails.name) entered destination region"
            let event = GeofenceEvents(tripId: currentTrip.id, message: message)
            tripTimer?.invalidate()
            tripTimer = nil
            
            if let startTime = tripStartTime {
                let duration = Date().timeIntervalSince(startTime)
                let durationString = formatTimeRemaining(duration)
                
                Task {
                    await notifyFleetManager(message: "Vehicle has reached destination for trip \(currentTrip.name). Trip duration: \(durationString)")
                }
            }
            
            Task {
                try? await markTripAsDelivered(trip: currentTrip)
            }
            
        default:
            print("DEBUG: Entered unknown region: \(circularRegion.identifier)")
        }
    }
    
    func locationManager(_ manager: CLLocationManager, didExitRegion region: CLRegion) {
        guard let circularRegion = region as? CLCircularRegion else {
            print("DEBUG: Exited region is not a circular region")
            return
        }
        
        guard let currentTrip = currentTrip else { return }
        
        print("DEBUG: Exited region: \(circularRegion.identifier)")
        print("DEBUG: Current location: \(manager.location?.coordinate.latitude ?? 0), \(manager.location?.coordinate.longitude ?? 0)")
        print("DEBUG: Distance from region center: \(manager.location?.distance(from: CLLocation(latitude: circularRegion.center.latitude, longitude: circularRegion.center.longitude)) ?? 0) meters")
        
        switch circularRegion.identifier {
        case "sourceRegion":
            isInSourceRegion = false
            print("DEBUG: Exited source region")
            let message = "DEBUG: Vehicle: \(currentTrip.vehicleDetails.name) exited source region"
            let event = GeofenceEvents(tripId: currentTrip.id, message: message)
            supabaseController.insertIntoGeofenceEvents(event: event)
            checkTripStartEligibility()
            
        case "destinationRegion":
            isInDestinationRegion = false
            print("DEBUG: Exited destination region")
            let message = "DEBUG: Vehicle: \(currentTrip.vehicleDetails.name) exited destination region"
            let event = GeofenceEvents(tripId: currentTrip.id, message: message)
            supabaseController.insertIntoGeofenceEvents(event: event)
            
        default:
            print("DEBUG: Exited unknown region: \(circularRegion.identifier)")
        }
    }
    
    func locationManager(_ manager: CLLocationManager, didFailWithError error: Error) {
        print("Location error: \(error.localizedDescription)")
        if (error as NSError).code == CLError.denied.rawValue {
            print("Location access denied. Ask the user to enable permissions.")
        }
    }
    
    func locationManager(_ manager: CLLocationManager, didUpdateLocations locations: [CLLocation]) {
        guard let location = locations.last else { return }
        // Handle location updates if needed
    }
    
    func locationManager(_ manager: CLLocationManager, didStartMonitoringFor region: CLRegion) {
        print("DEBUG: Successfully started monitoring region: \(region.identifier)")
        if let circularRegion = region as? CLCircularRegion {
            print("DEBUG: Region center: \(circularRegion.center.latitude), \(circularRegion.center.longitude)")
            print("DEBUG: Region radius: \(circularRegion.radius) meters")
        }
    }
    
    func locationManager(_ manager: CLLocationManager, didStopMonitoringFor region: CLRegion) {
        print("Stopped monitoring region: \(region.identifier)")
    }
    
    func locationManager(_ manager: CLLocationManager, monitoringDidFailFor region: CLRegion?, withError error: Error) {
        print("DEBUG: Monitoring failed for region: \(region?.identifier ?? "unknown")")
        print("DEBUG: Error: \(error.localizedDescription)")
        if let clError = error as? CLError {
            print("DEBUG: CoreLocation error code: \(clError.code.rawValue)")
            print("DEBUG: CoreLocation error description: \(clError.localizedDescription)")
        }
    }
    
    private func checkTripStartEligibility() {
        // Can only start trip if we're in the source region and there's no current trip
        canStartTrip = isInSourceRegion && currentTrip == nil
        
        // If we're in the source region but can't start trip, notify the user
        if isInSourceRegion && currentTrip != nil {
            sendNotification(
                title: "Trip Start Not Available",
                body: "Cannot start new trip while another trip is in progress."
            )
        }
    }
    
    func stopMonitoringRegions() {
        locationManager.monitoredRegions.forEach { region in
            locationManager.stopMonitoring(for: region)
        }
        print("Stopped monitoring all regions.")
    }
    
    func setDriverId(_ id: UUID) {
        self.driverId = id
        Task {
            await refreshTrips()
        }
    }
    
    // Method to get all trips for fleet manager view
    func getAllTrips() -> [Trip] {
        return allTrips
    }
    
    // Method to refresh all trips without driver filtering
    @MainActor
    func refreshAllTrips() async {
        isLoading = true
        do {
            try await fetchAllTrips()
        } catch {
            print("Error during refresh all trips: \(error)")
            if let tripError = error as? TripError {
                self.error = tripError
            }
        }
        isLoading = false
    }
    
    // Fetch all trips without driver filtering
    @MainActor
    func fetchAllTrips() async throws {
        print("Fetching all trips...")
        do {
            // Create a decoder with custom date decoding strategy
            let decoder = JSONDecoder()
            let dateFormatter = DateFormatter()
            dateFormatter.dateFormat = "yyyy-MM-dd'T'HH:mm:ss"
            dateFormatter.timeZone = TimeZone(secondsFromGMT: 0)
            dateFormatter.locale = Locale(identifier: "en_US_POSIX")
            
            decoder.dateDecodingStrategy = .custom { decoder in
                let container = try decoder.singleValueContainer()
                let dateString = try container.decode(String.self)
                
                // Try parsing with different date formats
                let formats = [
                    // Full timestamps with different variations
                    "yyyy-MM-dd'T'HH:mm:ss",
                    "yyyy-MM-dd'T'HH:mm:ss.SSSSSSZ",
                    "yyyy-MM-dd'T'HH:mm:ssZ",
                    // Date-only format (for pollution_expiry, etc.)
                    "yyyy-MM-dd"
                ]
                
                for format in formats {
                    dateFormatter.dateFormat = format
                    if let date = dateFormatter.date(from: dateString) {
                        return date
                    }
                }
                
                // If none of the formats work, try removing microseconds
                if let dotIndex = dateString.firstIndex(of: ".") {
                    let truncated = String(dateString[..<dotIndex])
                    dateFormatter.dateFormat = "yyyy-MM-dd'T'HH:mm:ss"
                    if let date = dateFormatter.date(from: truncated) {
                        return date
                    }
                }
                
                print("Failed to decode date string: \(dateString)")
                throw DecodingError.dataCorruptedError(in: container, debugDescription: "Cannot decode date string: \(dateString)")
            }
            
            // Start building the query for all trips
            let query = supabaseController.supabase
                .from("trips")
                .select("""
                    id,
                    destination,
                    trip_status,
                    has_completed_pre_trip,
                    has_completed_post_trip,
                    vehicle_id,
                    driver_id,
                    start_time,
                    end_time,
                    notes,
                    created_at,
                    updated_at,
                    is_deleted,
                    start_latitude,
                    start_longitude,
                    end_latitude,
                    end_longitude,
                    pickup,
                    vehicles (
                        id,
                        name,
                        year,
                        make,
                        model,
                        vin,
                        license_plate,
                        vehicle_type,
                        color,
                        body_type,
                        body_subtype,
                        msrp,
                        pollution_expiry,
                        insurance_expiry,
                        status
                    )
                """)
                .eq("is_deleted", value: false)
            
            // Execute the query
            let response = try await query.execute()
            
            // Print raw response for debugging
//            print("Raw response for all trips: \(String(data: response.data, encoding: .utf8) ?? "nil")")
            
            // Define a nested struct to match the joined data structure
            struct JoinedTripData: Codable {
                let id: UUID
                let destination: String
                let trip_status: String
                let has_completed_pre_trip: Bool
                let has_completed_post_trip: Bool
                let vehicle_id: UUID
                let driver_id: UUID?
                let start_time: Date?
                let end_time: Date?
                let notes: String?
                let created_at: Date
                let updated_at: Date?
                let is_deleted: Bool
                let start_latitude: Double?
                let start_longitude: Double?
                let end_latitude: Double?
                let end_longitude: Double?
                let pickup: String?
                let vehicles: Vehicle
                
                // Add computed properties to parse distance and fuel cost
                var parsedDistance: String {
                    guard let notes = notes,
                          let distanceRange = notes.range(of: "Distance: "),
                          let endRange = notes[distanceRange.upperBound...].range(of: "\n") else {
                        return "N/A"
                    }
                    return String(notes[distanceRange.upperBound..<endRange.lowerBound])
                }
                
                var parsedFuelCost: String {
                    guard let notes = notes,
                          let fuelRange = notes.range(of: "Estimated Fuel Cost: "),
                          let endRange = notes[fuelRange.upperBound...].range(of: "\n") else {
                        return "N/A"
                    }
                    return String(notes[fuelRange.upperBound..<endRange.lowerBound])
                }
            }
            
            let joinedData = try decoder.decode([JoinedTripData].self, from: response.data)
            
            // Convert joined data to Trip objects
            let tripsWithVehicles = joinedData.map { data -> Trip in
                let supabaseTrip = SupabaseTrip(
                    id: data.id,
                    destination: data.destination,
                    trip_status: data.trip_status,
                    has_completed_pre_trip: data.has_completed_pre_trip,
                    has_completed_post_trip: data.has_completed_post_trip,
                    vehicle_id: data.vehicle_id,
                    driver_id: data.driver_id,
                    start_time: data.start_time,
                    end_time: data.end_time,
                    notes: data.notes,
                    created_at: data.created_at,
                    updated_at: data.updated_at ?? data.created_at,
                    is_deleted: data.is_deleted,
                    start_latitude: data.start_latitude,
                    start_longitude: data.start_longitude,
                    end_latitude: data.end_latitude,
                    end_longitude: data.end_longitude,
                    pickup: data.pickup
                )
                return Trip(from: supabaseTrip, vehicle: data.vehicles)
            }
            
            print("Successfully processed \(tripsWithVehicles.count) all trips")
            
            // Update allTrips property
            self.allTrips = tripsWithVehicles
            
        } catch {
            print("Error fetching all trips: \(error)")
            throw TripError.fetchError("Failed to fetch all trips: \(error.localizedDescription)")
        }
    }
    
    @MainActor
    private func fetchTrips() async throws {
        print("Fetching trips...")
        do {
            // Create a decoder with custom date decoding strategy
            let decoder = JSONDecoder()
            let dateFormatter = DateFormatter()
            dateFormatter.dateFormat = "yyyy-MM-dd'T'HH:mm:ss"
            dateFormatter.timeZone = TimeZone(secondsFromGMT: 0)
            dateFormatter.locale = Locale(identifier: "en_US_POSIX")
            
            decoder.dateDecodingStrategy = .custom { decoder in
                let container = try decoder.singleValueContainer()
                let dateString = try container.decode(String.self)
                
                // Try parsing with different date formats
                let formats = [
                    // Full timestamps with different variations
                    "yyyy-MM-dd'T'HH:mm:ss",
                    "yyyy-MM-dd'T'HH:mm:ss.SSSSSSZ",
                    "yyyy-MM-dd'T'HH:mm:ssZ",
                    // Date-only format (for pollution_expiry, etc.)
                    "yyyy-MM-dd"
                ]
                
                for format in formats {
                    dateFormatter.dateFormat = format
                    if let date = dateFormatter.date(from: dateString) {
                        return date
                    }
                }
                
                // If none of the formats work, try removing microseconds
                if let dotIndex = dateString.firstIndex(of: ".") {
                    let truncated = String(dateString[..<dotIndex])
                    dateFormatter.dateFormat = "yyyy-MM-dd'T'HH:mm:ss"
                    if let date = dateFormatter.date(from: truncated) {
                        return date
                    }
                }
                
                print("Failed to decode date string: \(dateString)")
                throw DecodingError.dataCorruptedError(in: container, debugDescription: "Cannot decode date string: \(dateString)")
            }
            
            // Start building the query
            var query = supabaseController.supabase
                .from("trips")
                .select("""
                    id,
                    destination,
                    trip_status,
                    has_completed_pre_trip,
                    has_completed_post_trip,
                    vehicle_id,
                    driver_id,
                    start_time,
                    end_time,
                    notes,
                    created_at,
                    updated_at,
                    is_deleted,
                    start_latitude,
                    start_longitude,
                    end_latitude,
                    end_longitude,
                    pickup,
                    vehicles (
                        id,
                        name,
                        year,
                        make,
                        model,
                        vin,
                        license_plate,
                        vehicle_type,
                        color,
                        body_type,
                        body_subtype,
                        msrp,
                        pollution_expiry,
                        insurance_expiry,
                        status
                    )
                """)
                .eq("is_deleted", value: false)
            
            // Add driver filter if driverId is set
            if let driverId = driverId {
                query = query.eq("driver_id", value: driverId)
            }
            
            // Execute the query
            let response = try await query.execute()
            
            // Print raw response for debugging
//            print("Raw response: \(String(data: response.data, encoding: .utf8) ?? "nil")")
            
            // Define a nested struct to match the joined data structure
            struct JoinedTripData: Codable {
                let id: UUID
                let destination: String
                let trip_status: String
                let has_completed_pre_trip: Bool
                let has_completed_post_trip: Bool
                let vehicle_id: UUID
                let driver_id: UUID?
                let start_time: Date?
                let end_time: Date?
                let notes: String?
                let created_at: Date
                let updated_at: Date?
                let is_deleted: Bool
                let start_latitude: Double?
                let start_longitude: Double?
                let end_latitude: Double?
                let end_longitude: Double?
                let pickup: String?
                let vehicles: Vehicle
                
                // Add computed properties to parse distance and fuel cost
                var parsedDistance: String {
                    guard let notes = notes,
                          let distanceRange = notes.range(of: "Distance: "),
                          let endRange = notes[distanceRange.upperBound...].range(of: "\n") else {
                        return "N/A"
                    }
                    return String(notes[distanceRange.upperBound..<endRange.lowerBound])
                }
                
                var parsedFuelCost: String {
                    guard let notes = notes,
                          let fuelRange = notes.range(of: "Estimated Fuel Cost: "),
                          let endRange = notes[fuelRange.upperBound...].range(of: "\n") else {
                        return "N/A"
                    }
                    let dist = (Double(parsedDistance) ?? 0)*0.5
                    return "\(dist) $"
                }
            }
            
            let joinedData = try decoder.decode([JoinedTripData].self, from: response.data)
            
            // Convert joined data to Trip objects
            let tripsWithVehicles = joinedData.map { data -> Trip in
                let supabaseTrip = SupabaseTrip(
                    id: data.id,
                    destination: data.destination,
                    trip_status: data.trip_status,
                    has_completed_pre_trip: data.has_completed_pre_trip,
                    has_completed_post_trip: data.has_completed_post_trip,
                    vehicle_id: data.vehicle_id,
                    driver_id: data.driver_id,
                    start_time: data.start_time,
                    end_time: data.end_time,
                    notes: data.notes,
                    created_at: data.created_at,
                    updated_at: data.updated_at ?? data.created_at,
                    is_deleted: data.is_deleted,
                    start_latitude: data.start_latitude,
                    start_longitude: data.start_longitude,
                    end_latitude: data.end_latitude,
                    end_longitude: data.end_longitude,
                    pickup: data.pickup
                )
                return Trip(from: supabaseTrip, vehicle: data.vehicles)
            }
            
            print("Successfully processed \(tripsWithVehicles.count) trips")
            
            // Update published properties
            await MainActor.run {
                // Find current trip (in progress)
                if let currentTrip = tripsWithVehicles.first(where: { $0.status == TripStatus.inProgress }) {
                    self.currentTrip = currentTrip
                } else {
                    self.currentTrip = nil
                }
                
                // Filter upcoming trips (only pending or assigned)
                self.upcomingTrips = tripsWithVehicles.filter { trip in
                    trip.status == .pending || trip.status == .assigned
                }
                
                // Convert completed/delivered trips to delivery details
                let completedTrips = tripsWithVehicles.filter { trip in 
                    trip.status == .delivered && trip.hasCompletedPostTrip
                }
                
                self.recentDeliveries = completedTrips.compactMap { trip in
                    guard let joinedData = joinedData.first(where: { $0.id == trip.id }) else { return nil }
                    
                    // Extract additional details from notes if available
                    var cargoType = "General Cargo"
                    if let notes = trip.notes,
                       let cargoRange = notes.range(of: "Cargo Type: ") {
                        let noteText = notes[cargoRange.upperBound...]
                        if let endOfCargo = noteText.firstIndex(of: "\n") {
                            cargoType = String(noteText[..<endOfCargo])
                        } else {
                            cargoType = String(noteText)
                        }
                    }
                    
                    // Include distance and fuel cost in the notes
                    let distance = joinedData.parsedDistance
                    let fuelCost = joinedData.parsedFuelCost
                    
                    return DeliveryDetails(
                        id: trip.id,
                        location: trip.destination,
                        date: formatDate(trip.endTime ?? joinedData.created_at),
                        status: "Delivered",
                        driver: "Current Driver",
                        vehicle: trip.vehicleDetails.licensePlate,
                        notes: """
                               Trip: \(trip.name)
                               Cargo: \(cargoType)
                               Distance: \(distance)
                               Estimated Fuel Cost: \(fuelCost)
                               From: \(trip.startingPoint)
                               \(trip.notes ?? "")
                               """
                    )
                }
                
                // Sort recent deliveries by date (newest first)
                self.recentDeliveries.sort { lhs, rhs in
                    // Extract dates from formatted strings (basic parsing)
                    let lhsIsToday = lhs.date.contains("Today")
                    let rhsIsToday = rhs.date.contains("Today")
                    let lhsIsYesterday = lhs.date.contains("Yesterday")
                    let rhsIsYesterday = rhs.date.contains("Yesterday")
                    
                    if lhsIsToday && !rhsIsToday {
                        return true
                    } else if !lhsIsToday && rhsIsToday {
                        return false
                    } else if lhsIsYesterday && !rhsIsToday && !rhsIsYesterday {
                        return true
                    } else if !lhsIsYesterday && !lhsIsToday && (rhsIsToday || rhsIsYesterday) {
                        return false
                    }
                    
                    // If both are from the same period, compare the actual times
                    return lhs.date > rhs.date
                }
                
                self.error = nil
            }
        } catch {
            print("Error fetching trips: \(error)")
            throw TripError.fetchError("Failed to fetch trips: \(error.localizedDescription)")
        }
    }
    
    private func formatDate(_ date: Date) -> String {
        let calendar = Calendar.current
        let now = Date()
        
        if calendar.isDateInToday(date) {
            let formatter = DateFormatter()
            formatter.dateFormat = "h:mm a"
            return "Today, \(formatter.string(from: date))"
        } else if calendar.isDateInYesterday(date) {
            let formatter = DateFormatter()
            formatter.dateFormat = "h:mm a"
            return "Yesterday, \(formatter.string(from: date))"
        } else {
            let formatter = DateFormatter()
            formatter.dateFormat = "MMM d, h:mm a"
            return formatter.string(from: date)
        }
    }
    
    // Update getCurrentTripData to handle optional currentTrip
    func getCurrentTripData() -> Trip? {
        return currentTrip
    }
    
    // Add a function to get upcomingTrips data
    func getUpcomingTrips() -> [Trip] {
        return upcomingTrips
    }
    
    // Add a function to get filtered trips based on driver availability
    func getAvailabilityFilteredTrips() -> [Trip] {
        let availabilityManager = DriverAvailabilityManager.shared
        return availabilityManager.isAvailable ? upcomingTrips : []
    }
    
    // Add a function to get recentDeliveries data
    func getRecentDeliveries() -> [DeliveryDetails] {
        return recentDeliveries
    }
    
    // Update markTripAsDelivered to throw errors
    @MainActor
    func markTripAsDelivered(trip: Trip) async throws {
        print("Attempting to mark trip \(trip.id) as delivered")
        
        do {
            // First ensure both pre-trip and post-trip inspections are marked as completed in Supabase
            if !trip.hasCompletedPreTrip {
                print("Ensuring pre-trip inspection is marked as completed")
                try await updateTripInspectionStatus(tripId: trip.id, isPreTrip: true, completed: true)
            }
            
            if !trip.hasCompletedPostTrip {
                print("Ensuring post-trip inspection is marked as completed")
                try await updateTripInspectionStatus(tripId: trip.id, isPreTrip: false, completed: true)
            }
            
            // Update trip status in Supabase to delivered
            try await supabaseController.updateTrip(id: trip.id, status: "delivered")
            print("Updated trip status to 'delivered'")
            
            Task {
                let id = await supabaseController.getUserID()
                await supabaseController.updateVehicleStatus(newStatus: .available, vehicleID: trip.vehicleDetails.id)
                await supabaseController.updateDriverStatus(newStatus: .available, userID: id, id: nil)
            }
            
            // Update end time in Supabase
            let response = try await supabaseController.databaseFrom("trips")
                .update(["end_time": Date()])
                .eq("id", value: trip.id)
                .execute()
            
            print("Updated trip end_time: \(String(data: response.data, encoding: .utf8) ?? "nil")")
            
            // Update local state - remove from current trip
            if let currentTrip = self.currentTrip, currentTrip.id == trip.id {
                self.currentTrip = nil
                print("Removed trip from current trip")
            }
            
            // Create a DeliveryDetails from the trip and add to recent deliveries
            let newDelivery = DeliveryDetails(
                id: trip.id,
                location: trip.destination,
                date: formatDate(trip.endTime ?? Date()),
                status: "Delivered",
                driver: "Current Driver",
                vehicle: trip.vehicleDetails.licensePlate,
                notes: """
                       Trip: \(trip.name)
                       Cargo: General Cargo
                       Distance: \(trip.distance)
                       From: \(trip.startingPoint)
                       \(trip.notes ?? "")
                       """
            )
            
            // Add to recent deliveries - insert at the beginning for newest first
            self.recentDeliveries.insert(newDelivery, at: 0)
            print("Added trip to recent deliveries")
            
            // Refresh trips to ensure everything is in sync with server
            try await fetchTrips()
            print("Trips refreshed after marking as delivered")
        } catch {
            print("Error marking trip as delivered: \(error)")
            throw TripError.updateError("Failed to mark trip as delivered: \(error.localizedDescription)")
        }
    }
    
    // Update startTrip to handle the transition from upcoming to current status
    @MainActor
    func startTrip(trip: Trip) async throws {
        print("Starting trip \(trip.id)")
        
        // Check if there's already a trip in progress
        if let currentTrip = self.currentTrip {
            throw TripError.updateError("Cannot start a new trip while another trip is in progress")
        }
        
        do {
            // First update the trip status
            try await supabaseController.updateTrip(id: trip.id, status: "current")
            print("Updated trip status to 'current'")
            
            // Then update the start time in a separate call
            let dateFormatter = DateFormatter()
            dateFormatter.dateFormat = "yyyy-MM-dd'T'HH:mm:ssZ"
            let formattedDate = dateFormatter.string(from: Date())
            
            let response = try await supabaseController.databaseFrom("trips")
                .update([
                    "start_time": formattedDate,
                    "trip_status": "current"
                ])
                .eq("id", value: trip.id)
                .execute()
            
            print("Updated trip start_time: \(String(data: response.data, encoding: .utf8) ?? "nil")")
            
            // Update local state
            if let index = upcomingTrips.firstIndex(where: { $0.id == trip.id }) {
                var updatedTrip = upcomingTrips[index]
                updatedTrip.status = .inProgress
                self.currentTrip = updatedTrip
                upcomingTrips.remove(at: index)
            }
            
            // Refresh trips to ensure everything is in sync with server
            Task {
                let id = await supabaseController.getUserID()
                await supabaseController.updateVehicleStatus(newStatus: .available, vehicleID: trip.vehicleDetails.id)
                await supabaseController.updateDriverStatus(newStatus: .available, userID: id, id: nil)
            }
            try await fetchTrips()
            print("Trips refreshed after starting trip")
        } catch {
            print("Error starting trip: \(error)")
            throw TripError.updateError("Failed to start trip: \(error.localizedDescription)")
        }
    }
    
    // Update refreshTrips to handle loading state
    @MainActor
    func refreshTrips() async {
        isLoading = true
        do {
            try await fetchTrips()
        } catch {
            print("Error during refresh: \(error)")
            if let tripError = error as? TripError {
                self.error = tripError
            }
        }
        isLoading = false
    }
    
    @MainActor
    func updateTripInspectionStatus(tripId: UUID, isPreTrip: Bool, completed: Bool) async throws {
        do {
            let field = isPreTrip ? "has_completed_pre_trip" : "has_completed_post_trip"
            print("Updating trip \(tripId) with \(field)=\(completed)")
            
            // First update the database
            let response = try await supabaseController.databaseFrom("trips")
                .update([field: completed])
                .eq("id", value: tripId)
                .execute()
            
            print("Update success response: \(String(data: response.data, encoding: .utf8) ?? "nil")")
            
            // Then update our local model to reflect changes immediately
            if let currentTrip = self.currentTrip, currentTrip.id == tripId {
                var updatedTrip = currentTrip
                if isPreTrip {
                    updatedTrip.hasCompletedPreTrip = completed
                } else {
                    updatedTrip.hasCompletedPostTrip = completed
                }
                self.currentTrip = updatedTrip
                print("Updated local trip model with \(field)=\(completed)")
            } else {
                print("Warning: Current trip is nil or doesn't match the updated trip ID")
                // Trip might be in upcoming trips
                let index = upcomingTrips.firstIndex(where: { $0.id == tripId })
                if let index = index {
                    var updatedTrip = upcomingTrips[index]
                    if isPreTrip {
                        updatedTrip.hasCompletedPreTrip = completed
                    } else {
                        updatedTrip.hasCompletedPostTrip = completed
                    }
                    upcomingTrips[index] = updatedTrip
                    print("Updated trip in upcoming trips with \(field)=\(completed)")
                }
            }
            
            // Optional: Refresh trips to ensure UI is up-to-date with server state
            // Only do this if you're experiencing synchronization issues
            // Otherwise, the local model update above should be sufficient
            try await fetchTrips()
            
            print("Trips refreshed after inspection update")
        } catch {
            print("Error updating trip inspection status: \(error)")
            throw TripError.updateError("Failed to update trip inspection status: \(error.localizedDescription)")
        }
    }
<<<<<<< HEAD
    
    private func filterTripsByDriver(trips: [Trip]) -> [Trip] {
        // Filter trips by the current driver ID if set
        guard let driverId = driverId else {
            return trips // Return all trips if no driver ID is set
        }
        
        return trips.filter { trip in
            trip.driverId == driverId
        }
    }
    
    /// Deletes a trip by its ID (soft delete)
    /// - Parameter id: The ID of the trip to delete
    /// - Returns: Void
    /// - Throws: Error if the deletion fails
    func deleteTrip(id: UUID) async throws {
        // Soft delete the trip in the database
        supabaseController.deleteTrip(tripID: id)
        
        // Update local data
        await refreshAllTrips()
    }
} 
=======
} 


extension TripDataController {
    func locationManager(_ manager: CLLocationManager, didChangeAuthorization status: CLAuthorizationStatus) {
        switch status {
        case .authorizedAlways:
            // Enable background location updates now that we have the proper authorization.
            manager.allowsBackgroundLocationUpdates = true
            manager.showsBackgroundLocationIndicator = true
            print("Background location updates enabled.")
        case .authorizedWhenInUse:
            // For authorizedWhenInUse, background updates are not enabled.
            manager.allowsBackgroundLocationUpdates = false
            print("Location updates allowed only in the foreground.")
        default:
            // Handle other cases (.denied, .restricted, etc.)
            manager.allowsBackgroundLocationUpdates = false
            print("Location updates are not permitted.")
        }
    }
    
    // You can also implement other delegate methods as needed.
}
>>>>>>> 512d845f
<|MERGE_RESOLUTION|>--- conflicted
+++ resolved
@@ -1090,7 +1090,6 @@
             throw TripError.updateError("Failed to update trip inspection status: \(error.localizedDescription)")
         }
     }
-<<<<<<< HEAD
     
     private func filterTripsByDriver(trips: [Trip]) -> [Trip] {
         // Filter trips by the current driver ID if set
@@ -1114,8 +1113,6 @@
         // Update local data
         await refreshAllTrips()
     }
-} 
-=======
 } 
 
 
@@ -1139,5 +1136,4 @@
     }
     
     // You can also implement other delegate methods as needed.
-}
->>>>>>> 512d845f
+}