--- conflicted
+++ resolved
@@ -65,14 +65,14 @@
                     }
                 }
             }
-            .onChange(of: tripController.error) { error in
+            .onChange(of: tripController.error) { error, _ in
                 showingError = error != nil
             }
             .onAppear {
                 print("FleetTripsView appeared")
                 print("Current trips count: \(tripController.upcomingTrips.count)")
                 Task {
-                    try? await tripController.refreshTrips()
+                    await tripController.refreshTrips()
                 }
             }
         }
@@ -239,12 +239,7 @@
         case .pending: return Color(.darkGray)
         case .assigned: return Color.blue
         case .inProgress: return Color.orange
-<<<<<<< HEAD
         case .delivered: return Color.green
-        default: return Color.gray
-=======
-        case .completed: return Color.green
->>>>>>> d741ad49
         }
     }
 }
