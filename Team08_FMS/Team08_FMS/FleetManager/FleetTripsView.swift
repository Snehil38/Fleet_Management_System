import SwiftUI
import CoreLocation
import MapKit
import Foundation

// Custom null value that conforms to Encodable
struct EncodableNull: Encodable {
    func encode(to encoder: Encoder) throws {
        var container = encoder.singleValueContainer()
        try container.encodeNil()
    }
}

struct FleetTripsView: View {
    @ObservedObject private var tripController = TripDataController.shared
    @State private var showingError = false
    @State private var selectedFilter = 1 // Default to Upcoming
    @State private var isEditing = false
    @State private var editedDestination: String = ""
    @State private var editedAddress: String = ""
    @State private var editedNotes: String = ""
    @State private var calculatedDistance: String = ""
    @State private var calculatedTime: String = ""
    @State private var selectedDriverId: UUID? = nil
    // Define tab types
    enum TabType: Int, CaseIterable {
        case current = 0
        case upcoming = 1
        case completed = 2
        
        var title: String {
            switch self {
            case .current: return "Current"
            case .upcoming: return "Upcoming"
            case .completed: return "Completed"
            }
        }
    }
    
    var currentTrips: [Trip] {
        // Get all trips with in-progress status
        return tripController.getAllTrips().filter { $0.status == .inProgress }
    }
    
    var upcomingTrips: [Trip] {
        // Get all trips with pending or assigned status
        return tripController.getAllTrips().filter { $0.status == .pending || $0.status == .assigned }
    }
    
    var completedTrips: [Trip] {
        // Get all completed trips - either from recentDeliveries or directly from trips
        let deliveredTrips = tripController.getAllTrips().filter { $0.status == .delivered }
        
        if !deliveredTrips.isEmpty {
            return deliveredTrips
        }
        
        // Fallback to recentDeliveries if needed
        return tripController.recentDeliveries.compactMap { delivery in
            // Create a mock vehicle for the delivery
            let vehicle = Vehicle.mockVehicle(licensePlate: delivery.vehicle)
            
            // Create a SupabaseTrip with the delivery information
            let supabaseTrip = SupabaseTrip(
                id: delivery.id,
                destination: delivery.location,
                trip_status: "delivered",
                has_completed_pre_trip: true,
                has_completed_post_trip: true,
                vehicle_id: vehicle.id,
                driver_id: nil, secondary_driver_id: nil,
                start_time: nil,
                end_time: nil,
                notes: delivery.notes,
                created_at: Date(),
                updated_at: Date(),
                is_deleted: false,
                start_latitude: 0,
                start_longitude: 0,
                end_latitude: 0,
                end_longitude: 0,
                pickup: delivery.location,
                estimated_distance: nil,
                estimated_time: nil,
                middle_pickup: nil,
                middle_pickup_latitude: nil,
                middle_pickup_longitude: nil
            )
            
            return Trip(from: supabaseTrip, vehicle: vehicle)
        }
    }
    
    var filteredTrips: [Trip] {
        switch selectedFilter {
        case 0: // Current
            return currentTrips
        case 1: // Upcoming
            return upcomingTrips
        case 2: // Completed
            return completedTrips
        default:
            return []
        }
    }
    
    var body: some View {
        NavigationView {
            VStack(spacing: 0) {
                // Filter control with counts
                Picker("Trip Filter", selection: $selectedFilter) {
                    ForEach(TabType.allCases.map { $0.rawValue }, id: \.self) { index in
                        Text("\(TabType(rawValue: index)?.title ?? "") (\(getTripCount(for: index)))")
                    }
                }
                .pickerStyle(.segmented)
                .padding()
                
                // Simple header section
                HStack {
                    Text(getHeaderTitle())
                        .font(.headline)
                    
                    Spacer()
                }
                .padding(.horizontal)
                .padding(.top)
                
                // Trip list
                if filteredTrips.isEmpty {
                    EmptyTripsView(filterType: selectedFilter)
                } else {
                    ScrollView {
                        LazyVStack(spacing: 16) {
                            ForEach(filteredTrips) { trip in
                                NavigationLink(destination: TripDetailView(trip: trip)) {
                                    TripCardView(trip: trip)
                                }
                                .buttonStyle(PlainButtonStyle())
                            }
                        }
                        .padding()
                    }
                }
            }
            .navigationTitle("Trips")
            .alert("Error", isPresented: $showingError) {
                Button("OK") {
                    showingError = false
                }
            } message: {
                if let error = tripController.error {
                    switch error {
                    case .fetchError(let message),
                         .decodingError(let message),
                         .vehicleError(let message),
                         .updateError(let message),
                         .locationError(let message):
                        Text(message)
                    }
                }
            }
            .onChange(of: tripController.error) { error, _ in
                showingError = error != nil
            }
//            .onAppear {
//                Task {
//                    await tripController.refreshAllTrips()
//                }
//            }
        }
    }
    
    private func getTripCount(for filterIndex: Int) -> Int {
        switch filterIndex {
        case 0: // Current
            return currentTrips.count
        case 1: // Upcoming
            return upcomingTrips.count
        case 2: // Completed
            return completedTrips.count
        default:
            return 0
        }
    }
    
    private func getHeaderTitle() -> String {
        switch selectedFilter {
        case 0:
            return "Current Trips"
        case 1:
            return "Upcoming Trips"
        case 2:
            return "Completed Trips"
        default:
            return "All Trips"
        }
    }
    
    private func refreshTrips() async {
        await tripController.refreshAllTrips()
    }
}

// Update EmptyTripsView to show different messages based on filter
struct EmptyTripsView: View {
    let filterType: Int
    
    var emptyMessage: String {
        switch filterType {
        case 0:
            return "No trips currently in progress"
        case 1:
            return "No upcoming trips scheduled"
        case 2:
            return "No completed trips"
        default:
            return "No trips available"
        }
    }
    
    var body: some View {
        VStack(spacing: 20) {
            Image(systemName: "shippingbox")
                .font(.system(size: 64))
                .foregroundColor(Color(.systemGray4))
            
            Text(emptyMessage)
                .font(.headline)
                .multilineTextAlignment(.center)
            
            Text("Add trips to manage your deliveries")
                .font(.subheadline)
                .foregroundColor(.gray)
                .multilineTextAlignment(.center)
        }
        .padding()
        .frame(maxWidth: .infinity, maxHeight: .infinity)
    }
}

// Trip card view
enum ActiveSheet: Identifiable {
    case assign, detail
    
    var id: Int { hashValue }
}

struct TripCardView: View {
    let trip: Trip
    @State private var showingDetails = false
    @StateObject private var crewController = CrewDataController.shared
    @State var showingDeleteAlert = false
    
    var body: some View {
        VStack(alignment: .leading, spacing: 12) {
            // Status badge only (removed ETA)
            HStack {
                Text(statusText)
                    .font(.subheadline)
                    .padding(.horizontal, 8)
                    .padding(.vertical, 4)
                    .background(statusColor.opacity(0.2))
                    .foregroundColor(statusColor)
                    .cornerRadius(8)
                
                Spacer()
            }
            
            // Trip name
            Text(trip.displayName)
                .font(.headline)
            
            // Destination
            HStack(spacing: 4) {
                Image(systemName: "mappin.circle.fill")
                    .foregroundColor(.red)
                    .font(.system(size: 14))
                
                Text(trip.destination)
                    .font(.subheadline)
                    .foregroundColor(.secondary)
            }
            
            // Distance if available
            if !trip.distance.isEmpty {
                HStack(spacing: 4) {
                    Image(systemName: "ruler.fill")
                        .foregroundColor(.blue)
                        .font(.system(size: 14))
                    
                    Text(trip.distance)
                        .font(.subheadline)
                        .foregroundColor(.secondary)
                }
            }
            
            Divider()
            
            // Bottom section with vehicle info and driver name
            HStack {
                VStack(alignment: .leading, spacing: 4) {
                    Text("Vehicle:")
                        .font(.caption)
                        .foregroundColor(.gray)
                    Text(trip.vehicleDetails.name)
                        .font(.subheadline)
                }
                
                Spacer()
                
                // Driver information
                if let driverId = trip.driverId,
                   let driver = crewController.drivers.first(where: { $0.userID == driverId }) {
                    VStack(alignment: .trailing, spacing: 4) {
                        Text("Driver:")
                            .font(.caption)
                            .foregroundColor(.gray)
                        Text(driver.name)
                            .font(.subheadline)
                            .foregroundColor(.primary)
                    }
                } else {
                    Text("Unassigned")
                        .font(.subheadline)
                        .foregroundColor(.gray)
                }
            }
        }
        .padding()
        .background(Color(.systemBackground))
        .cornerRadius(12)
        .shadow(color: Color.black.opacity(0.1), radius: 5, x: 0, y: 2)
        .onTapGesture {
            showingDetails = true
        }
        .alert(isPresented: $showingDeleteAlert) {
            Alert(
                title: Text("Alert"),
                message: Text("Are you sure you want to delete this trip?"),
                primaryButton: .destructive(Text("Yes")) {
                    Task {
                        SupabaseDataController.shared.deleteTrip(tripID: trip.id)
                        try await TripDataController.shared.fetchAllTrips()
                    }
                },
                secondaryButton: .cancel()
            )
        }
        .sheet(isPresented: $showingDetails) {
            TripDetailView(trip: trip)
        }
        .contextMenu {
            if trip.status == .pending || trip.status == .assigned || trip.status == .delivered {
                Button(role: .destructive) {
                    showingDeleteAlert = true
                } label: {
                    Label("Delete Trip", systemImage: "trash")
                }
            }
        }
        .onAppear {
            crewController.update()
        }
    }
    
    private var statusText: String {
        switch trip.status {
        case .inProgress:
            if !trip.hasCompletedPreTrip {
                return "Initiated"
            } else if trip.hasCompletedPreTrip && !trip.hasCompletedPostTrip {
                return "Pre-Trip Completed"
            } else if trip.hasCompletedPreTrip && trip.hasCompletedPostTrip {
                return "Post-Trip Completed"
            }
            return "In Progress"
        case .pending:
            return "Pending"
        case .delivered:
            return "Delivered"
        case .assigned:
            return "Assigned"
        }
    }
    
    private var statusColor: Color {
        switch trip.status {
        case .inProgress:
            if !trip.hasCompletedPreTrip {
                return .orange // Initiated
            } else if trip.hasCompletedPreTrip && !trip.hasCompletedPostTrip {
                return .blue // Pre-Trip Completed
            } else if trip.hasCompletedPreTrip && trip.hasCompletedPostTrip {
                return .green // Post-Trip Completed
            }
            return .blue // In Progress
        case .pending:
            return .green
        case .delivered:
            return .gray
        case .assigned:
            return .yellow
        }
    }
}

// Trip status badge
struct TripStatusBadge: View {
    let status: TripStatus
    
    var body: some View {
        Text(displayText)
            .font(.subheadline)
            .fontWeight(.medium)
            .padding(.horizontal, 12)
            .padding(.vertical, 6)
            .background(backgroundColor)
            .foregroundColor(textColor)
            .cornerRadius(8)
    }
    
    var displayText: String {
        switch status {
        case .pending: return "Unassigned"
        case .assigned: return "Assigned"
        case .inProgress: return "In Progress"
        case .delivered: return "Completed"
        }
    }
    
    var backgroundColor: Color {
        switch status {
        case .pending: return Color(.systemGray5)
        case .assigned: return Color.blue.opacity(0.15)
        case .inProgress: return Color.orange.opacity(0.15)
        case .delivered: return Color.green.opacity(0.15)
        }
    }
    
    var textColor: Color {
        switch status {
        case .pending: return Color(.darkGray)
        case .assigned: return Color.blue
        case .inProgress: return Color.orange
        case .delivered: return Color.green
        }
    }
}

// Trip detail view
//struct TripDetailView: View {
//    @Environment(\.dismiss) private var dismiss
//    @State private var showingAssignSheet = false
//    @State private var showingDeleteAlert = false
//    @StateObject private var tripController = TripDataController.shared
//    let trip: Trip
//    
//    // Editing state variables
//    @State private var isEditing = false
//    @State private var editedDestination: String = ""
//    @State private var editedAddress: String = ""
//    @State private var editedNotes: String = ""
//    @State private var calculatedDistance: String = ""
//    @State private var calculatedTime: String = ""
//    @State private var selectedDriverId: UUID? = nil
//    
//    // Delivery receipt state
//    @State private var showingDeliveryReceipt = false
//    @State private var pdfData: Data? = nil
//    @State private var pdfError: String? = nil
//    @State private var showingPDFError = false
//    @State private var showingSignatureSheet = false
//    @State private var fleetManagerSignature: Data? = nil
//    
//    // Location search state
//    @State private var searchResults: [MKLocalSearchCompletion] = []
//    @State private var activeTextField: LocationField? = nil
//    @State private var searchCompleter = MKLocalSearchCompleter()
//    @State private var searchCompleterDelegate: TripsSearchCompleterDelegate? = nil
//    @State private var destinationSelected = false
//    @State private var addressSelected = false
//    
//    // Touched states
//    @State private var destinationEdited = false
//    @State private var addressEdited = false
//    @State private var notesEdited = false
//    
//    // Save operation state
//    @State private var isSaving = false
//    @State private var showingSaveSuccess = false
//    
//    // Location field enum
//    enum LocationField {
//        case destination, address
//    }
//    
//    // Field validations
//    private var isDestinationValid: Bool {
//        let trimmed = editedDestination.trimmingCharacters(in: .whitespacesAndNewlines)
//        return !trimmed.isEmpty
//    }
//    
//    private var isAddressValid: Bool {
//        let trimmed = editedAddress.trimmingCharacters(in: .whitespacesAndNewlines)
//        return !trimmed.isEmpty
//    }
//    
//    // Overall form validation
//    private var isFormValid: Bool {
//        isDestinationValid && isAddressValid
//    }
//    
//    private func calculateFuelCost(from distance: String) -> (String, Double) {
//        // Extract numeric value from distance string
//        let numericDistance = distance.components(separatedBy: CharacterSet.decimalDigits.inverted)
//            .joined()
//        
//        if let distance = Double(numericDistance) {
//            // Calculate fuel cost ($0.5 per km/mile)
//            let fuelCost = distance * 0.5
//            return (String(format: "$%.2f", fuelCost), fuelCost)
//        }
//        return ("N/A", 0.0)
//    }
//    
//    private func calculateTotalRevenue(distance: String, fuelCost: Double) -> String {
//        let numericDistance = distance.components(separatedBy: CharacterSet.decimalDigits.inverted)
//            .joined()
//        
//        if let distance = Double(numericDistance) {
//            // Total Revenue = Fuel Cost + ($0.25 × Distance) + $50
//            let distanceRevenue = distance * 0.25
//            let totalRevenue = fuelCost + distanceRevenue + 50.0
//            return String(format: "$%.2f", totalRevenue)
//        }
//        return "N/A"
//    }
//
//    var body: some View {
//        NavigationView {
//            List {
//                // Trip Information Section with driver assignment
//                Section(header: Text("TRIP INFORMATION")) {
//                    if isEditing {
//                        // Editable Trip ID (non-editable)
//                        HStack {
//                            Text("Trip ID")
//                                .foregroundColor(.secondary)
//                            Spacer()
//                            Text(trip.id.uuidString)
//                        }
//                        
//                        // Editable Destination
//                        VStack(alignment: .leading, spacing: 4) {
//                            TextField("Destination", text: $editedDestination)
//                                .onChange(of: editedDestination) { _, newValue in 
//                                    destinationEdited = true
//                                    
//                                    // If destination was previously selected and user is editing
//                                    if destinationSelected && !newValue.isEmpty {
//                                        if newValue != editedDestination {
//                                            destinationSelected = false
//                                        }
//                                    }
//                                    
//                                    // Only show search results if not already selected and query has 3+ chars
//                                    if !destinationSelected && newValue.count > 2 {
//                                        searchCompleter.queryFragment = newValue
//                                        activeTextField = .destination
//                                    } else {
//                                        searchResults = []
//                                    }
//                                }
//                            if destinationEdited && !isDestinationValid {
//                                Text("Destination cannot be empty")
//                                    .font(.caption)
//                                    .foregroundColor(.red)
//                            }
//                        }
//                        
//                        // Editable Address
//                        VStack(alignment: .leading, spacing: 4) {
//                            TextField("Address", text: $editedAddress)
//                                .onChange(of: editedAddress) { _, newValue in 
//                                    addressEdited = true
//                                    
//                                    // If address was previously selected and user is editing
//                                    if addressSelected && !newValue.isEmpty {
//                                        if newValue != editedAddress {
//                                            addressSelected = false
//                                        }
//                                    }
//                                    
//                                    // Only show search results if not already selected and query has 3+ chars
//                                    if !addressSelected && newValue.count > 2 {
//                                        searchCompleter.queryFragment = newValue
//                                        activeTextField = .address
//                                    } else {
//                                        searchResults = []
//                                    }
//                                }
//                            if addressEdited && !isAddressValid {
//                                Text("Address cannot be empty")
//                                    .font(.caption)
//                                    .foregroundColor(.red)
//                            }
//                        }
//                        
//                        // Search Results if any - only show when appropriate based on selection state
//                        if !searchResults.isEmpty && activeTextField != nil && 
//                           ((activeTextField == .destination && !destinationSelected) || 
//                            (activeTextField == .address && !addressSelected)) {
//                            TripsLocationSearchResults(results: searchResults) { result in
//                                if activeTextField == .destination {
//                                    destinationSelected = true
//                                    searchForLocation(result.title, isDestination: true)
//                                } else {
//                                    addressSelected = true
//                                    searchForLocation(result.title, isDestination: false)
//                                }
//                            }
//                        }
//                        
//                        // Non-editable distance
//                        if !calculatedDistance.isEmpty {
//                            HStack {
//                                Text("Distance")
//                                    .foregroundColor(.secondary)
//                                Spacer()
//                                Text(calculatedDistance)
//                                    .foregroundColor(calculatedDistance != trip.distance ? .blue : .primary)
//                            }
//                        }
//                        
//                        // Driver assignment
//                        HStack {
//                            Text("Driver")
//                                .foregroundColor(.secondary)
//                            Spacer()
//                            
//                            Menu {
//                                // Option to unassign driver
//                                Button(action: {
//                                    selectedDriverId = nil
//                                }) {
//                                    HStack {
//                                        Text("Unassign driver")
//                                            .foregroundColor(.red)
//                                        Spacer()
//                                        if selectedDriverId == nil {
//                                            Image(systemName: "checkmark")
//                                        }
//                                    }
//                                }
//                                
//                                Divider()
//                                
//                                // Available drivers
//                                ForEach(CrewDataController.shared.drivers.filter { $0.status == .available }, id: \.userID) { driver in
//                                    Button(action: {
//                                        selectedDriverId = driver.userID
//                                    }) {
//                                        HStack {
//                                            Text(driver.name)
//                                            Spacer()
//                                            if selectedDriverId == driver.userID {
//                                                Image(systemName: "checkmark")
//                                            }
//                                        }
//                                    }
//                                }
//                            } label: {
//                                HStack {
//                                    if let driverId = selectedDriverId,
//                                       let driver = CrewDataController.shared.drivers.first(where: { $0.userID == driverId }) {
//                                        Text(driver.name)
//                                            .foregroundColor(.primary)
//                                    } else {
//                                        Text("Unassigned")
//                                            .foregroundColor(.gray)
//                                    }
//                                    Image(systemName: "chevron.down")
//                                        .font(.caption)
//                                        .foregroundColor(.blue)
//                                }
//                            }
//                            .onAppear {
//                                // Ensure crew data is updated when menu appears
//                                CrewDataController.shared.update()
//                            }
//                        }
//                    } else {
//                        TripDetailRow(icon: "number", title: "Trip ID", value: trip.id.uuidString)
//                        TripDetailRow(icon: "mappin.circle.fill", title: "Destination", value: trip.destination)
//                        TripDetailRow(icon: "location.fill", title: "Address", value: trip.address)
//                        if !trip.distance.isEmpty {
//                            TripDetailRow(icon: "arrow.left.and.right", title: "Distance", value: trip.distance)
//                        }
//                        
//                        // Driver information
//                        if let driverId = trip.driverId,
//                           let driver = CrewDataController.shared.drivers.first(where: { $0.userID == driverId }) {
//                            TripDetailRow(icon: "person.fill", title: "Driver", value: driver.name)
//                        } else {
//                            TripDetailRow(icon: "person.fill", title: "Driver", value: "Unassigned")
//                        }
//                    }
//                }
//                
//                // Vehicle Information Section
//                Section(header: Text("VEHICLE INFORMATION")) {
//                    TripDetailRow(icon: "car.fill", title: "Vehicle Type", value: trip.vehicleDetails.bodyType.rawValue)
//                    TripDetailRow(icon: "number", title: "License Plate", value: trip.vehicleDetails.licensePlate)
//                }
//                
//                // Delivery Status Section
//                Section(header: Text("DELIVERY STATUS")) {
//                    TripDetailRow(icon: statusIcon, title: "Status", value: statusText)
//                    TripDetailRow(
//                        icon: trip.hasCompletedPreTrip ? "checkmark.circle.fill" : "clock.badge.checkmark.fill",
//                        title: "Pre-Trip Inspection",
//                        value: trip.hasCompletedPreTrip ? "Completed" : "Required"
//                    )
//                    TripDetailRow(
//                        icon: trip.hasCompletedPostTrip ? "checkmark.circle.fill" : "checkmark.shield.fill",
//                        title: "Post-Trip Inspection",
//                        value: trip.hasCompletedPostTrip ? "Completed" : "Required"
//                    )
//                }
//                
//                // Proof of Delivery Section (for completed trips)
////                if trip.status == .delivered {
////                    Section(header: Text("PROOF OF DELIVERY")) {
////                        Button(action: {
////                            do {
////                                pdfData = try TripDataController.shared.generateDeliveryReceipt(for: trip, signature: fleetManagerSignature)
////                                showingDeliveryReceipt = true
////                            } catch {
////                                pdfError = error.localizedDescription
////                                showingPDFError = true
////                            }
////                        }) {
////                            HStack {
////                                Image(systemName: "doc.text.fill")
////                                    .foregroundColor(.blue)
////                                Text("Delivery Receipt")
////                                Spacer()
////                                Image(systemName: "chevron.right")
////                                    .foregroundColor(.gray)
////                            }
////                        }
////                        
////                        Button(action: {
////                            showingSignatureSheet = true
////                        }) {
////                            HStack {
////                                Image(systemName: "signature")
////                                    .foregroundColor(.blue)
////                                Text("Fleet Manager Signature")
////                                Spacer()
////                                if fleetManagerSignature != nil {
////                                    Image(systemName: "checkmark.circle.fill")
////                                        .foregroundColor(.green)
////                                }
////                                Image(systemName: "chevron.right")
////                                    .foregroundColor(.gray)
////                            }
////                        }
////                        
////                        if let pdfData = pdfData {
////                            ShareLink(item: pdfData, preview: SharePreview("Delivery Receipt", image: Image(systemName: "doc.fill"))) {
////                                HStack {
////                                    Image(systemName: "square.and.arrow.up")
////                                        .foregroundColor(.blue)
////                                    Text("Download Receipt")
////                                    Spacer()
////                                    Image(systemName: "chevron.right")
////                                        .foregroundColor(.gray)
////                                }
////                            }
////                        }
////                    }
////                }
//                
//                // Notes Section
//                Section(header: Text("NOTES")) {
//                    if isEditing {
//                        TextEditor(text: $editedNotes)
//                            .frame(minHeight: 100)
//                            .onChange(of: editedNotes) { _, _ in notesEdited = true }
//                    } else {
//                        VStack(alignment: .leading, spacing: 8) {
//                            if trip.notes != nil {
//                                Text("Trip Details")
//                                    .font(.headline)
//                                    .padding(.bottom, 4)
//                                
//                                VStack(alignment: .leading, spacing: 8) {
//                                    Text("Trip: \(trip.id.uuidString)")
//                                    Text("From: \(trip.address)")
//                                    Text("To: \(trip.destination)")
//                                    
//                                    if !trip.distance.isEmpty {
//                                        Text("Distance: \(trip.distance)")
//                                    }
//                                    
//                                    // Display driver information if available
//                                    if let driverId = trip.driverId,
//                                       let driver = CrewDataController.shared.drivers.first(where: { $0.userID == driverId }) {
//                                        Text("Driver: \(driver.name)")
//                                    } else {
//                                        Text("Driver: Unassigned")
//                                    }
//                                    
//                                    let (fuelCostString, fuelCostValue) = calculateFuelCost(from: trip.distance)
//                                    Text("Estimated Fuel Cost: \(fuelCostString)")
//                                    Text("Total Revenue: \(calculateTotalRevenue(distance: trip.distance, fuelCost: fuelCostValue))")
//                                }
//                                .foregroundColor(.primary)
//                            }
//                        }
//                        .font(.body)
//                        .foregroundColor(.primary)
//                        .padding(.vertical, 8)
//                    }
//                }
//                
//                // Add Assign Driver Button for unassigned trips only
//                if trip.status == .pending && trip.driverId == nil {
//                    Section {
//                        Button(action: {
//                            showingAssignSheet = true
//                        }) {
//                            HStack {
//                                Image(systemName: "person.badge.plus")
//                                    .foregroundColor(.blue)
//                                Text("Assign Driver")
//                                    .foregroundColor(.blue)
//                            }
//                            .frame(maxWidth: .infinity)
//                            .padding(.vertical, 8)
//                        }
//                    }
//                }
//                
//                // Delete section for upcoming trips
//                if trip.status == .pending || trip.status == .assigned {
//                    Section {
//                        Button(role: .destructive) {
//                            showingDeleteAlert = true
//                        } label: {
//                            HStack {
//                                Spacer()
//                                Image(systemName: "trash")
//                                Text("Delete Trip")
//                                Spacer()
//                            }
//                        }
//                    }
//                }
//            }
//            .listStyle(InsetGroupedListStyle())
//            .navigationTitle("Trip Details")
//            .navigationBarTitleDisplayMode(.inline)
//            .onAppear {
//                initializeEditingFields()
//                setupSearchCompleter()
//            }
//            .toolbar {
//                ToolbarItem(placement: .navigationBarLeading) {
//                    Button("Cancel") {
//                        dismiss()
//                    }
//                }
//                
//                if trip.status == .pending || trip.status == .assigned {
//                    ToolbarItem(placement: .navigationBarTrailing) {
//                        Button(isEditing ? "Save" : "Edit") {
//                            if isEditing {
//                                if isFormValid {
//                                    saveChanges()
//                                }
//                            } else {
//                                initializeEditingFields()
//                                isEditing.toggle()
//                            }
//                        }
//                        .disabled(isEditing && !isFormValid)
//                    }
//                }
//            }
//            .alert("Delete Trip", isPresented: $showingDeleteAlert) {
//                Button("Cancel", role: .cancel) {}
//                Button("Delete", role: .destructive) {
//                    deleteTrip()
//                }
//            } message: {
//                Text("Are you sure you want to delete this trip? This action cannot be undone.")
//            }
//            .alert("Changes Saved", isPresented: $showingSaveSuccess) {
//                Button("OK", role: .cancel) {}
//            } message: {
//                Text("Trip details have been updated successfully.")
//            }
//            .sheet(isPresented: $showingAssignSheet) {
//                AssignDriverView(trip: trip)
//            }
//            .sheet(isPresented: $showingDeliveryReceipt) {
//                NavigationView {
//                    if let data = pdfData {
//                        PDFViewer(data: data)
//                            .navigationTitle("Delivery Receipt")
//                            .navigationBarTitleDisplayMode(.inline)
//                            .toolbar {
//                                ToolbarItem(placement: .navigationBarTrailing) {
//                                    Button("Done") {
//                                        showingDeliveryReceipt = false
//                                    }
//                                }
//                            }
//                    }
//                }
//            }
//            .sheet(isPresented: $showingSignatureSheet) {
//                NavigationView {
//                    SignatureCaptureView(signature: $fleetManagerSignature)
//                        .navigationTitle("Fleet Manager Signature")
//                        .navigationBarTitleDisplayMode(.inline)
//                        .toolbar {
//                            ToolbarItem(placement: .navigationBarLeading) {
//                                Button("Cancel") {
//                                    showingSignatureSheet = false
//                                }
//                            }
//                            ToolbarItem(placement: .navigationBarTrailing) {
//                                Button("Done") {
//                                    showingSignatureSheet = false
//                                }
//                            }
//                        }
//                }
//            }
//            .alert("Error", isPresented: $showingPDFError) {
//                Button("OK") {
//                    showingPDFError = false
//                }
//            } message: {
//                Text(pdfError ?? "Failed to generate delivery receipt")
//            }
//        }
//    }
//    
//    private func initializeEditingFields() {
//        editedDestination = trip.destination
//        editedAddress = trip.address
//        editedNotes = trip.notes ?? ""
//        calculatedDistance = trip.distance
//        calculatedTime = trip.eta
//        selectedDriverId = trip.driverId
//        
//        destinationEdited = false
//        addressEdited = false
//        notesEdited = false
//    }
//    
//    private func setupSearchCompleter() {
//        searchCompleter.resultTypes = .pointOfInterest
//        searchCompleter.region = MKCoordinateRegion(
//            center: CLLocationCoordinate2D(latitude: 20.5937, longitude: 78.9629), // Center of India
//            span: MKCoordinateSpan(latitudeDelta: 30, longitudeDelta: 30)
//        )
//        
//        searchCompleterDelegate = TripsSearchCompleterDelegate { results in
//            searchResults = Array(results.prefix(5))
//        }
//        
//        searchCompleter.delegate = searchCompleterDelegate
//    }
//    
//    private func searchForLocation(_ query: String, isDestination: Bool) {
//        let searchRequest = MKLocalSearch.Request()
//        searchRequest.naturalLanguageQuery = query
//        searchRequest.region = MKCoordinateRegion(
//            center: CLLocationCoordinate2D(latitude: 20.5937, longitude: 78.9629), // Center of India
//            span: MKCoordinateSpan(latitudeDelta: 30, longitudeDelta: 30)
//        )
//        
//        let search = MKLocalSearch(request: searchRequest)
//        search.start { response, error in
//            guard let response = response, error == nil else {
//                print("Error searching for location: \(error?.localizedDescription ?? "Unknown error")")
//                return
//            }
//            
//            if let firstItem = response.mapItems.first {
//                let selectedCoordinate = firstItem.placemark.coordinate
//                
//                if isDestination {
//                    self.editedDestination = query
//                    
//                    // If we also have a source location, calculate distance
//                    if !self.trip.startingPoint.isEmpty {
//                        // Get coordinates for the source location
//                        self.getCoordinatesForAddress(self.trip.startingPoint) { sourceCoordinate in
//                            if let sourceCoordinate = sourceCoordinate {
//                                self.calculateDistance(from: sourceCoordinate, to: selectedCoordinate)
//                            }
//                        }
//                    }
//                } else {
//                    self.editedAddress = query
//                    
//                    // If we also have a destination, calculate distance
//                    if !self.editedDestination.isEmpty {
//                        // Get coordinates for the destination
//                        self.getCoordinatesForAddress(self.editedDestination) { destinationCoordinate in
//                            if let destinationCoordinate = destinationCoordinate {
//                                self.calculateDistance(from: selectedCoordinate, to: destinationCoordinate)
//                            }
//                        }
//                    }
//                }
<<<<<<< HEAD
                
                // Notes Section
                Section(header: Text("NOTES")) {
                    if isEditing {
                        TextEditor(text: $editedNotes)
                            .frame(minHeight: 100)
                            .onChange(of: editedNotes) { _, _ in notesEdited = true }
                    } else {
                        VStack(alignment: .leading, spacing: 8) {
                            if trip.notes != nil {
                                Text("Trip Details")
                                    .font(.headline)
                                    .padding(.bottom, 4)
                                
                                VStack(alignment: .leading, spacing: 8) {
                                    Text("Trip: \(trip.id.uuidString)")
                                    Text("From: \(trip.address)")
                                    Text("To: \(trip.destination)")
                                    
                                    if !trip.distance.isEmpty {
                                        Text("Distance: \(trip.distance)")
                                    }
                                    
                                    // Display driver information if available
                                    if let driverId = trip.driverId,
                                       let driver = CrewDataController.shared.drivers.first(where: { $0.userID == driverId }) {
                                        Text("Driver: \(driver.name)")
                                    } else {
                                        Text("Driver: Unassigned")
                                    }
                                    
                                    let (fuelCostString, fuelCostValue) = calculateFuelCost(from: trip.distance)
                                    Text("Estimated Fuel Cost: \(fuelCostString)")
                                    Text("Total Revenue: \(calculateTotalRevenue(distance: trip.distance, fuelCost: fuelCostValue))")
                                }
                                .foregroundColor(.primary)
                            }
                        }
                        .font(.body)
                        .foregroundColor(.primary)
                        .padding(.vertical, 8)
                    }
                }
                
                // Add Assign Driver Button for unassigned trips only
                if trip.status == .pending && trip.driverId == nil {
                    Section {
                        Button(action: {
                            showingAssignSheet = true
                        }) {
                            HStack {
                                Image(systemName: "person.badge.plus")
                                    .foregroundColor(.blue)
                                Text("Assign Driver")
                                    .foregroundColor(.blue)
                            }
                            .frame(maxWidth: .infinity)
                            .padding(.vertical, 8)
                        }
                    }
                }
                
                // Delete section for upcoming trips
                if trip.status == .pending || trip.status == .assigned {
                    Section {
                        Button(role: .destructive) {
                            showingDeleteAlert = true
                        } label: {
                            HStack {
                                Spacer()
                                Image(systemName: "trash")
                                Text("Delete Trip")
                                Spacer()
                            }
                        }
                    }
                }
            }
            .listStyle(InsetGroupedListStyle())
            .navigationTitle("Trip Details")
            .navigationBarTitleDisplayMode(.inline)
            .onAppear {
                initializeEditingFields()
                setupSearchCompleter()
            }
            .toolbar {
                ToolbarItem(placement: .navigationBarLeading) {
                    Button("Cancel") {
                        dismiss()
                    }
                }
                
                if trip.status == .pending || trip.status == .assigned {
                    ToolbarItem(placement: .navigationBarTrailing) {
                        Button(isEditing ? "Save" : "Edit") {
                            if isEditing {
                                if isFormValid {
                                    saveChanges()
                                }
                            } else {
                                initializeEditingFields()
                                isEditing.toggle()
                            }
                        }
                        .disabled(isEditing && !isFormValid)
                    }
                }
            }
            .alert("Delete Trip", isPresented: $showingDeleteAlert) {
                Button("Cancel", role: .cancel) {}
                Button("Delete", role: .destructive) {
                    deleteTrip()
                }
            } message: {
                Text("Are you sure you want to delete this trip? This action cannot be undone.")
            }
            .alert("Changes Saved", isPresented: $showingSaveSuccess) {
                Button("OK", role: .cancel) {}
            } message: {
                Text("Trip details have been updated successfully.")
            }
            .sheet(isPresented: $showingAssignSheet) {
                AssignDriverView(trip: trip)
            }
            .sheet(isPresented: $showingDeliveryReceipt) {
                NavigationView {
                    if let data = pdfData {
                        PDFViewer(data: data)
                            .navigationTitle("Delivery Receipt")
                            .navigationBarTitleDisplayMode(.inline)
                            .toolbar {
                                ToolbarItem(placement: .navigationBarTrailing) {
                                    Button("Done") {
                                        showingDeliveryReceipt = false
                                    }
                                }
                            }
                    }
                }
            }
            .sheet(isPresented: $showingSignatureSheet) {
                NavigationView {
                    SignatureCaptureView(signature: $fleetManagerSignature)
                        .navigationTitle("Fleet Manager Signature")
                        .navigationBarTitleDisplayMode(.inline)
                        .toolbar {
                            ToolbarItem(placement: .navigationBarLeading) {
                                Button("Cancel") {
                                    showingSignatureSheet = false
                                }
                            }
                            ToolbarItem(placement: .navigationBarTrailing) {
                                Button("Done") {
                                    showingSignatureSheet = false
                                }
                            }
                        }
                }
            }
            .alert("Error", isPresented: $showingPDFError) {
                Button("OK") {
                    showingPDFError = false
                }
            } message: {
                Text(pdfError ?? "Failed to generate delivery receipt")
            }
        }
    }
    
    private func initializeEditingFields() {
        editedDestination = trip.destination
        editedAddress = trip.address
        editedNotes = trip.notes ?? ""
        calculatedDistance = trip.distance
        calculatedTime = trip.eta
        selectedDriverId = trip.driverId
        
        destinationEdited = false
        addressEdited = false
        notesEdited = false
    }
    
    private func setupSearchCompleter() {
        searchCompleter.resultTypes = .pointOfInterest
        searchCompleter.region = MKCoordinateRegion(
            center: CLLocationCoordinate2D(latitude: 20.5937, longitude: 78.9629), // Center of India
            span: MKCoordinateSpan(latitudeDelta: 30, longitudeDelta: 30)
        )
        
        searchCompleterDelegate = TripsSearchCompleterDelegate { results in
            searchResults = Array(results.prefix(5))
        }
        
        searchCompleter.delegate = searchCompleterDelegate
    }
    
    private func searchForLocation(_ query: String, isDestination: Bool) {
        let searchRequest = MKLocalSearch.Request()
        searchRequest.naturalLanguageQuery = query
        searchRequest.region = MKCoordinateRegion(
            center: CLLocationCoordinate2D(latitude: 20.5937, longitude: 78.9629), // Center of India
            span: MKCoordinateSpan(latitudeDelta: 30, longitudeDelta: 30)
        )
        
        let search = MKLocalSearch(request: searchRequest)
        search.start { response, error in
            guard let response = response, error == nil else {
                print("Error searching for location: \(error?.localizedDescription ?? "Unknown error")")
                return
            }
            
            if let firstItem = response.mapItems.first {
                let selectedCoordinate = firstItem.placemark.coordinate
                
                if isDestination {
                    self.editedDestination = query
                    
                    // If we also have a source location, calculate distance
                    if !self.trip.startingPoint.isEmpty {
                        // Get coordinates for the source location
                        self.getCoordinatesForAddress(self.trip.startingPoint) { sourceCoordinate in
                            if let sourceCoordinate = sourceCoordinate {
                                self.calculateDistance(from: sourceCoordinate, to: selectedCoordinate)
                            }
                        }
                    }
                } else {
                    self.editedAddress = query
                    
                    // If we also have a destination, calculate distance
                    if !self.editedDestination.isEmpty {
                        // Get coordinates for the destination
                        self.getCoordinatesForAddress(self.editedDestination) { destinationCoordinate in
                            if let destinationCoordinate = destinationCoordinate {
                                self.calculateDistance(from: selectedCoordinate, to: destinationCoordinate)
                            }
                        }
                    }
                }
                
                // Clear search results
                self.hideSearchResults()
            }
        }
    }
    
    private func hideSearchResults() {
        searchResults = []
        activeTextField = nil
    }
    
    private func getCoordinatesForAddress(_ address: String, completion: @escaping (CLLocationCoordinate2D?) -> Void) {
        let geocoder = CLGeocoder()
        geocoder.geocodeAddressString(address) { placemarks, error in
            if let error = error {
                print("Geocoding error: \(error.localizedDescription)")
                completion(nil)
                return
            }
            
            if let placemark = placemarks?.first, let location = placemark.location {
                completion(location.coordinate)
            } else {
                completion(nil)
            }
        }
    }
    
    private func calculateDistance(from source: CLLocationCoordinate2D, to destination: CLLocationCoordinate2D) {
        let sourcePlacemark = MKPlacemark(coordinate: source)
        let destinationPlacemark = MKPlacemark(coordinate: destination)
        
        let directionRequest = MKDirections.Request()
        directionRequest.source = MKMapItem(placemark: sourcePlacemark)
        directionRequest.destination = MKMapItem(placemark: destinationPlacemark)
        directionRequest.transportType = .automobile
        
        let directions = MKDirections(request: directionRequest)
        directions.calculate { response, error in
            guard let response = response, let route = response.routes.first else {
                print("Error calculating route: \(error?.localizedDescription ?? "Unknown error")")
                return
            }
            
            // Get distance in kilometers
            let distanceInMeters = route.distance
            let distanceInKilometers = distanceInMeters / 1000
            
            // Get estimated time in hours and minutes
            let timeInSeconds = route.expectedTravelTime
            let hours = Int(timeInSeconds / 3600)
            let minutes = Int((timeInSeconds.truncatingRemainder(dividingBy: 3600)) / 60)
            
            // Update the calculated values
            DispatchQueue.main.async {
                self.calculatedDistance = String(format: "%.1f km", distanceInKilometers)
                if hours > 0 {
                    self.calculatedTime = "\(hours)h \(minutes)m"
                } else {
                    self.calculatedTime = "\(minutes)m"
                }
            }
        }
    }
    
    private func saveChanges() {
        guard !isSaving && isFormValid else { return }
        
        isSaving = true
        
        var updatedTrip = trip
        updatedTrip.destination = editedDestination
        updatedTrip.address = editedAddress
        
        // Update notes with the latest information including destination, distance, and assigned driver
        let driverInfo: String
        if let driverId = selectedDriverId,
           let driver = CrewDataController.shared.drivers.first(where: { $0.userID == driverId }) {
            driverInfo = "Driver: \(driver.name)"
        } else {
            driverInfo = "Driver: Unassigned"
        }
        
        let updatedNotes = """
        Trip: \(trip.id.uuidString)
        From: \(editedAddress)
        To: \(editedDestination)
        Distance: \(calculatedDistance)
        Estimated Time: \(calculatedTime)
        \(driverInfo)
        """
        updatedTrip.notes = updatedNotes
        
        // Update distance and time if they have changed
        let hasDistanceChanged = calculatedDistance != trip.distance && !calculatedDistance.isEmpty
        let hasTimeChanged = calculatedTime != trip.eta && !calculatedTime.isEmpty
        
        // Check if driver assignment has changed
        let hasDriverChanged = selectedDriverId != trip.driverId
        
        Task {
            do {
                // First update trip details
                try await SupabaseDataController.shared.updateTripDetails(
                    id: trip.id,
                    destination: editedDestination,
                    address: editedAddress,
                    notes: updatedNotes,
                    distance: hasDistanceChanged ? calculatedDistance : nil,
                    time: hasTimeChanged ? calculatedTime : nil
                )
                
                // If driver assignment has changed, update it
                if hasDriverChanged {
                    if let driverId = selectedDriverId {
                        try await SupabaseDataController.shared.updateTrip(id: trip.id, driverId: driverId)
                        
                        // If trip is in pending state and being assigned a driver, update status to assigned
                        if trip.status == .pending {
                            try await SupabaseDataController.shared.updateTrip(id: trip.id, status: "assigned")
                        }
                    } else {
                        // If driver is being unassigned, reset to pending status
                        try await SupabaseDataController.shared.updateTrip(id: trip.id, status: "pending")
                        
                        // Reset driver ID to null using EncodableNull instead of NSNull
                        try await SupabaseDataController.shared.databaseFrom("trips")
                            .update(["driver_id": EncodableNull()])
                            .eq("id", value: trip.id)
                            .execute()
                    }
                }
                
                await tripController.refreshAllTrips()
                
                await MainActor.run {
                    isSaving = false
                    isEditing = false
                    showingSaveSuccess = true
                }
            } catch {
                print("Error updating trip: \(error)")
                await MainActor.run {
                    isSaving = false
                }
            }
        }
    }
    
    private func deleteTrip() {
        Task {
            do {
                SupabaseDataController.shared.deleteTrip(tripID: trip.id)
                await tripController.refreshTrips()
                await tripController.refreshAllTrips()
                try await tripController.fetchAllTrips()
                await MainActor.run {
                    dismiss()
                }
            }
        }
    }
    
    private var statusText: String {
        switch trip.status {
        case .inProgress:
            if !trip.hasCompletedPreTrip {
                return "Initiated"
            } else if trip.hasCompletedPreTrip && !trip.hasCompletedPostTrip {
                return "Pre-Trip Completed"
            } else if trip.hasCompletedPreTrip && trip.hasCompletedPostTrip {
                return "Post-Trip Completed"
            }
            return "In Progress"
        case .pending:
            return "Pending"
        case .delivered:
            return "Delivered"
        case .assigned:
            return "Assigned"
        }
    }
    
    private var statusIcon: String {
        switch trip.status {
        case .inProgress:
            if !trip.hasCompletedPreTrip {
                return "play.circle.fill" // Initiated
            } else if trip.hasCompletedPreTrip && !trip.hasCompletedPostTrip {
                return "checkmark.circle.fill" // Pre-Trip Completed
            } else if trip.hasCompletedPreTrip && trip.hasCompletedPostTrip {
                return "checkmark.shield.fill" // Post-Trip Completed
            }
            return "car.circle.fill" // In Progress
        case .pending:
            return "clock.fill"
        case .delivered:
            return "checkmark.circle.fill"
        case .assigned:
            return "person.fill"
        }
    }
}
=======
//                
//                // Clear search results
//                self.hideSearchResults()
//            }
//        }
//    }
//    
//    private func hideSearchResults() {
//        searchResults = []
//        activeTextField = nil
//    }
//    
//    private func getCoordinatesForAddress(_ address: String, completion: @escaping (CLLocationCoordinate2D?) -> Void) {
//        let geocoder = CLGeocoder()
//        geocoder.geocodeAddressString(address) { placemarks, error in
//            if let error = error {
//                print("Geocoding error: \(error.localizedDescription)")
//                completion(nil)
//                return
//            }
//            
//            if let placemark = placemarks?.first, let location = placemark.location {
//                completion(location.coordinate)
//            } else {
//                completion(nil)
//            }
//        }
//    }
//    
//    private func calculateDistance(from source: CLLocationCoordinate2D, to destination: CLLocationCoordinate2D) {
//        let sourcePlacemark = MKPlacemark(coordinate: source)
//        let destinationPlacemark = MKPlacemark(coordinate: destination)
//        
//        let directionRequest = MKDirections.Request()
//        directionRequest.source = MKMapItem(placemark: sourcePlacemark)
//        directionRequest.destination = MKMapItem(placemark: destinationPlacemark)
//        directionRequest.transportType = .automobile
//        
//        let directions = MKDirections(request: directionRequest)
//        directions.calculate { response, error in
//            guard let response = response, let route = response.routes.first else {
//                print("Error calculating route: \(error?.localizedDescription ?? "Unknown error")")
//                return
//            }
//            
//            // Get distance in kilometers
//            let distanceInMeters = route.distance
//            let distanceInKilometers = distanceInMeters / 1000
//            
//            // Get estimated time in hours and minutes
//            let timeInSeconds = route.expectedTravelTime
//            let hours = Int(timeInSeconds / 3600)
//            let minutes = Int((timeInSeconds.truncatingRemainder(dividingBy: 3600)) / 60)
//            
//            // Update the calculated values
//            DispatchQueue.main.async {
//                self.calculatedDistance = String(format: "%.1f km", distanceInKilometers)
//                if hours > 0 {
//                    self.calculatedTime = "\(hours)h \(minutes)m"
//                } else {
//                    self.calculatedTime = "\(minutes)m"
//                }
//            }
//        }
//    }
//    
//    private func saveChanges() {
//        guard !isSaving && isFormValid else { return }
//        
//        isSaving = true
//        
//        var updatedTrip = trip
//        updatedTrip.destination = editedDestination
//        updatedTrip.address = editedAddress
//        
//        // Update notes with the latest information including destination, distance, and assigned driver
//        let driverInfo: String
//        if let driverId = selectedDriverId,
//           let driver = CrewDataController.shared.drivers.first(where: { $0.userID == driverId }) {
//            driverInfo = "Driver: \(driver.name)"
//        } else {
//            driverInfo = "Driver: Unassigned"
//        }
//        
//        let updatedNotes = """
//        Trip: \(trip.id.uuidString)
//        From: \(editedAddress)
//        To: \(editedDestination)
//        Distance: \(calculatedDistance)
//        Estimated Time: \(calculatedTime)
//        \(driverInfo)
//        """
//        updatedTrip.notes = updatedNotes
//        
//        // Update distance and time if they have changed
//        let hasDistanceChanged = calculatedDistance != trip.distance && !calculatedDistance.isEmpty
//        let hasTimeChanged = calculatedTime != trip.eta && !calculatedTime.isEmpty
//        
//        // Check if driver assignment has changed
//        let hasDriverChanged = selectedDriverId != trip.driverId
//        
//        Task {
//            do {
//                // First update trip details
//                try await SupabaseDataController.shared.updateTripDetails(
//                    id: trip.id,
//                    destination: editedDestination,
//                    address: editedAddress,
//                    notes: updatedNotes,
//                    distance: hasDistanceChanged ? calculatedDistance : nil,
//                    time: hasTimeChanged ? calculatedTime : nil
//                )
//                
//                // If driver assignment has changed, update it
//                if hasDriverChanged {
//                    if let driverId = selectedDriverId {
//                        try await SupabaseDataController.shared.updateTrip(id: trip.id, driverId: driverId)
//                        
//                        // If trip is in pending state and being assigned a driver, update status to assigned
//                        if trip.status == .pending {
//                            try await SupabaseDataController.shared.updateTrip(id: trip.id, status: "assigned")
//                        }
//                    } else {
//                        // If driver is being unassigned, reset to pending status
//                        try await SupabaseDataController.shared.updateTrip(id: trip.id, status: "pending")
//                        
//                        // Reset driver ID to null using EncodableNull instead of NSNull
//                        try await SupabaseDataController.shared.databaseFrom("trips")
//                            .update(["driver_id": EncodableNull()])
//                            .eq("id", value: trip.id)
//                            .execute()
//                    }
//                }
//                
//                await tripController.refreshAllTrips()
//                
//                await MainActor.run {
//                    isSaving = false
//                    isEditing = false
//                    showingSaveSuccess = true
//                }
//            } catch {
//                print("Error updating trip: \(error)")
//                await MainActor.run {
//                    isSaving = false
//                }
//            }
//        }
//    }
//    
//    private func deleteTrip() {
//        Task {
//            do {
//                SupabaseDataController.shared.deleteTrip(tripID: trip.id)
//                await tripController.refreshAllTrips()
//                await MainActor.run {
//                    dismiss()
//                }
//            }
//        }
//    }
//    
//    private var statusText: String {
//        switch trip.status {
//        case .inProgress:
//            if !trip.hasCompletedPreTrip {
//                return "Initiated"
//            } else if trip.hasCompletedPreTrip && !trip.hasCompletedPostTrip {
//                return "Pre-Trip Completed"
//            } else if trip.hasCompletedPreTrip && trip.hasCompletedPostTrip {
//                return "Post-Trip Completed"
//            }
//            return "In Progress"
//        case .pending:
//            return "Pending"
//        case .delivered:
//            return "Delivered"
//        case .assigned:
//            return "Assigned"
//        }
//    }
//    
//    private var statusIcon: String {
//        switch trip.status {
//        case .inProgress:
//            if !trip.hasCompletedPreTrip {
//                return "play.circle.fill" // Initiated
//            } else if trip.hasCompletedPreTrip && !trip.hasCompletedPostTrip {
//                return "checkmark.circle.fill" // Pre-Trip Completed
//            } else if trip.hasCompletedPreTrip && trip.hasCompletedPostTrip {
//                return "checkmark.shield.fill" // Post-Trip Completed
//            }
//            return "car.circle.fill" // In Progress
//        case .pending:
//            return "clock.fill"
//        case .delivered:
//            return "checkmark.circle.fill"
//        case .assigned:
//            return "person.fill"
//        }
//    }
//}
>>>>>>> 4aec6c69

// Map Placeholder
struct MapPlaceholder: View {
    var body: some View {
        ZStack {
            Color(.systemGray6)
            
            VStack {
                Image(systemName: "map.fill")
                    .font(.system(size: 32))
                    .foregroundColor(.gray)
                
                Text("Map View")
                    .foregroundColor(.gray)
                    .padding(.top, 8)
            }
        }
    }
}

// Labeled Content View
struct LabeledContent: View {
    let label: String
    let value: String
    
    var body: some View {
        HStack(alignment: .top) {
            Text(label)
                .font(.subheadline)
                .foregroundColor(.secondary)
                .frame(width: 100, alignment: .leading)
            
            Spacer()
            
            Text(value)
                .font(.subheadline)
                .multilineTextAlignment(.trailing)
        }
    }
}

// Driver Assignment View
struct AssignDriverView: View {
    @Environment(\.dismiss) private var dismiss
    // Remove or keep crewController if needed for other purposes.
    @StateObject private var tripController = TripDataController.shared
    let trip: Trip
    
    @State private var selectedDriverId: UUID?
    @State private var selectedSecondDriverId: UUID?
    @State private var isLoading = false
    @State private var errorMessage = ""
    @State private var showingError = false
    
    // Fetched available drivers for the trip duration.
    @State private var fetchedAvailableDrivers: [Driver] = []
    
    // If the trip distance is greater than 500, it's considered a long trip.
    private var isLongTrip: Bool {
        // Extract numeric value from distance string
        let numericDistance = trip.distance.components(separatedBy: CharacterSet.decimalDigits.inverted)
            .joined()
        if let distance = Double(numericDistance) {
            return distance > 500
        }
        return false
    }
    
    // Use the fetched drivers instead of the crewController drivers.
    private var availableDrivers: [Driver] {
        return fetchedAvailableDrivers
    }
    
    // Exclude the driver already selected as primary.
    private var availableSecondDrivers: [Driver] {
        if let firstDriverId = selectedDriverId {
            return availableDrivers.filter { $0.userID != firstDriverId }
        }
        return availableDrivers
    }
    
    var body: some View {
        NavigationView {
            List {
                if availableDrivers.isEmpty {
                    Text("No available drivers")
                        .foregroundColor(.gray)
                } else {
                    // First Driver Section
                    Section(header: Text(isLongTrip ? "PRIMARY DRIVER" : "DRIVER")) {
                        ForEach(availableDrivers) { driver in
                            DriverRow(driver: driver, isSelected: selectedDriverId == driver.userID)
                                .onTapGesture {
                                    selectedDriverId = driver.userID
                                    // If the second driver is the same as the first, deselect it
                                    if selectedSecondDriverId == driver.userID {
                                        selectedSecondDriverId = nil
                                    }
                                }
                        }
                    }
                    
                    // Second Driver Section (only for long trips)
                    if isLongTrip {
                        Section(header: Text("SECONDARY DRIVER (Required for trips > 500km)")) {
                            ForEach(availableSecondDrivers) { driver in
                                DriverRow(driver: driver, isSelected: selectedSecondDriverId == driver.userID)
                                    .onTapGesture {
                                        selectedSecondDriverId = driver.userID
                                    }
                            }
                        }
                    }
                }
            }
            .navigationTitle("Assign Driver")
            .navigationBarTitleDisplayMode(.inline)
            .toolbar {
                ToolbarItem(placement: .cancellationAction) {
                    Button("Cancel") {
                        dismiss()
                    }
                }
                ToolbarItem(placement: .confirmationAction) {
                    Button("Assign") {
                        assignDriver()
                    }
                    .disabled(!canAssign)
                }
            }
            .onAppear {
                fetchAvailableDrivers()
            }
            .overlay {
                if isLoading {
                    ProgressView("Assigning driver...")
                        .padding()
                        .background(Color(.systemBackground))
                        .cornerRadius(8)
                        .shadow(radius: 2)
                }
            }
            .alert("Error", isPresented: $showingError) {
                Button("OK", role: .cancel) { }
            } message: {
                Text(errorMessage)
            }
        }
    }
    
    private var canAssign: Bool {
        if isLoading { return false }
        if isLongTrip {
            return selectedDriverId != nil && selectedSecondDriverId != nil
        }
        return selectedDriverId != nil
    }
    
    private func fetchAvailableDrivers() {
        // Use trip.startTime and trip.endTime if available.
        Task {
            do {
                let drivers = try await SupabaseDataController.shared.fetchAvailableDrivers(
                    startDate: trip.startTime!,
                    endDate: trip.endTime!
                )
                await MainActor.run {
                    self.fetchedAvailableDrivers = drivers
                }
            } catch {
                print("Error fetching available drivers: \(error)")
            }
        }
    }
    
    private func assignDriver() {
        guard let driverId = selectedDriverId else { return }
        isLoading = true
        
        Task {
            do {
                if trip.status == .pending {
                    // Update trip status to assigned
                    try await SupabaseDataController.shared.updateTrip(id: trip.id, status: "assigned")
                    
                    // Update primary driver
                    try await SupabaseDataController.shared.updateTrip(id: trip.id, driverId: driverId)
                    
                    // If it's a long trip, update secondary driver
                    if isLongTrip, let secondDriverId = selectedSecondDriverId {
                        try await SupabaseDataController.shared.updateTrip(id: trip.id, secondaryDriverId: secondDriverId)
                    }
                } else {
                    // Just update the driver assignments
                    try await SupabaseDataController.shared.updateTrip(id: trip.id, driverId: driverId)
                    if isLongTrip, let secondDriverId = selectedSecondDriverId {
                        try await SupabaseDataController.shared.updateTrip(id: trip.id, secondaryDriverId: secondDriverId)
                    }
                }
                
                // Refresh the trips to update the UI
                await tripController.refreshAllTrips()
                
                await MainActor.run {
                    isLoading = false
                    dismiss()
                }
            } catch {
                await MainActor.run {
                    isLoading = false
                    errorMessage = "Error assigning driver: \(error.localizedDescription)"
                    showingError = true
                }
                print("Error assigning driver: \(error)")
            }
        }
    }
}


struct DriverRow: View {
    let driver: Driver
    let isSelected: Bool
    
    var body: some View {
        HStack {
            VStack(alignment: .leading) {
                Text(driver.name)
                    .fontWeight(.medium)
                Text(driver.email)
                    .font(.caption)
                    .foregroundColor(.gray)
            }
            
            Spacer()
            
            if isSelected {
                Image(systemName: "checkmark.circle.fill")
                    .foregroundColor(.blue)
            }
        }
        .padding(.vertical, 4)
        .contentShape(Rectangle())
    }
}

// Location search results view
struct TripsLocationSearchResults: View {
    let results: [MKLocalSearchCompletion]
    let onResultSelected: (MKLocalSearchCompletion) -> Void
    @Environment(\.colorScheme) var colorScheme
    
    var body: some View {
        ScrollView(.vertical, showsIndicators: true) {
            VStack(alignment: .leading, spacing: 0) {
                ForEach(results, id: \.self) { result in
                    Button(action: {
                        onResultSelected(result)
                    }) {
                        HStack(alignment: .top, spacing: 12) {
                            // Map pin icon with different colors for different types of locations
                            Image(systemName: iconForResult(result))
                                .foregroundColor(colorForResult(result))
                                .font(.headline)
                            
                            VStack(alignment: .leading, spacing: 4) {
                                Text(result.title)
                                    .font(.subheadline)
                                    .fontWeight(.medium)
                                    .foregroundColor(.primary)
                                    .lineLimit(1)
                                
                                if !result.subtitle.isEmpty {
                                    Text(result.subtitle)
                                        .font(.caption)
                                        .foregroundColor(.gray)
                                        .lineLimit(2)
                                }
                                
                                // Display the type of location
                                if let locationType = getLocationType(result) {
                                    Text(locationType)
                                        .font(.caption2)
                                        .foregroundColor(.blue)
                                        .padding(.horizontal, 6)
                                        .padding(.vertical, 2)
                                        .background(Color.blue.opacity(0.1))
                                        .cornerRadius(4)
                                }
                            }
                            .frame(maxWidth: .infinity, alignment: .leading)
                        }
                        .padding(.vertical, 10)
                        .padding(.horizontal)
                    }
                    
                    Divider()
                        .padding(.leading, 40)
                }
            }
        }
        .background(colorScheme == .dark ? Color(.systemGray6) : Color(.systemBackground))
        .cornerRadius(10)
        .shadow(color: Color.black.opacity(0.1), radius: 5, x: 0, y: 5)
        .frame(height: min(CGFloat(results.count * 70), 280))
    }
    
    // Helper function to determine icon based on result type
    private func iconForResult(_ result: MKLocalSearchCompletion) -> String {
        if result.subtitle.contains("Restaurant") || result.subtitle.contains("Café") || result.subtitle.contains("Food") {
            return "fork.knife"
        } else if result.subtitle.contains("Hotel") || result.subtitle.contains("Resort") {
            return "bed.double.fill"
        } else if result.subtitle.contains("Hospital") || result.subtitle.contains("Clinic") {
            return "cross.fill"
        } else if result.subtitle.contains("School") || result.subtitle.contains("College") || result.subtitle.contains("University") {
            return "book.fill"
        } else if result.subtitle.contains("Park") || result.subtitle.contains("Garden") {
            return "leaf.fill"
        } else if result.subtitle.contains("Mall") || result.subtitle.contains("Shop") || result.subtitle.contains("Store") {
            return "bag.fill"
        } else {
            return "mappin.circle.fill"
        }
    }
    
    // Helper function to determine color based on result type
    private func colorForResult(_ result: MKLocalSearchCompletion) -> Color {
        if result.subtitle.contains("Restaurant") || result.subtitle.contains("Café") || result.subtitle.contains("Food") {
            return .orange
        } else if result.subtitle.contains("Hotel") || result.subtitle.contains("Resort") {
            return .blue
        } else if result.subtitle.contains("Hospital") || result.subtitle.contains("Clinic") {
            return .red
        } else if result.subtitle.contains("School") || result.subtitle.contains("College") || result.subtitle.contains("University") {
            return .green
        } else if result.subtitle.contains("Park") || result.subtitle.contains("Garden") {
            return .green
        } else if result.subtitle.contains("Mall") || result.subtitle.contains("Shop") || result.subtitle.contains("Store") {
            return .purple
        } else {
            return .red
        }
    }
    
    // Helper function to get location type
    private func getLocationType(_ result: MKLocalSearchCompletion) -> String? {
        let subtitle = result.subtitle.lowercased()
        
        if subtitle.contains("restaurant") || subtitle.contains("café") || subtitle.contains("cafe") {
            return "Restaurant"
        } else if subtitle.contains("hotel") || subtitle.contains("resort") {
            return "Hotel"
        } else if subtitle.contains("hospital") || subtitle.contains("clinic") {
            return "Healthcare"
        } else if subtitle.contains("school") || subtitle.contains("college") || subtitle.contains("university") {
            return "Education"
        } else if subtitle.contains("park") || subtitle.contains("garden") {
            return "Park"
        } else if subtitle.contains("mall") || subtitle.contains("shop") || subtitle.contains("store") {
            return "Shopping"
        } else if subtitle.contains("airport") || subtitle.contains("station") {
            return "Transport"
        } else if subtitle.contains("street") || subtitle.contains("road") {
            return "Street"
        } else if subtitle.contains("city") || subtitle.contains("town") {
            return "City"
        } else if subtitle.contains("landmark") || subtitle.contains("monument") {
            return "Landmark"
        } else {
            return nil
        }
    }
}

// Search completer delegate for location autocompletion
class TripsSearchCompleterDelegate: NSObject, MKLocalSearchCompleterDelegate {
    var onUpdate: ([MKLocalSearchCompletion]) -> Void
    
    init(onUpdate: @escaping ([MKLocalSearchCompletion]) -> Void) {
        self.onUpdate = onUpdate
        super.init()
    }
    
    func completerDidUpdateResults(_ completer: MKLocalSearchCompleter) {
        onUpdate(completer.results)
    }
    
    func completer(_ completer: MKLocalSearchCompleter, didFailWithError error: Error) {
        print("Search completer error: \(error.localizedDescription)")
    }
}

// Add SignatureCaptureView
struct SignatureCaptureView: View {
    @Binding var signature: Data?
    @State private var currentDrawing: Path = Path()
    @State private var drawings: [Path] = []
    @GestureState private var isDrawing: Bool = false
    
    var body: some View {
        VStack {
            Text("Please sign below")
                .font(.headline)
                .padding()
            
            ZStack {
                Rectangle()
                    .fill(Color.white)
                    .border(Color.gray, width: 1)
                    .frame(height: 200)
                
                Path { path in
                    path.addPath(currentDrawing)
                    drawings.forEach { path.addPath($0) }
                }
                .stroke(Color.black, lineWidth: 2)
                .background(Color.white)
                .gesture(
                    DragGesture(minimumDistance: 0)
                        .onChanged { value in
                            let point = value.location
                            if isDrawing {
                                currentDrawing.addLine(to: point)
                            } else {
                                currentDrawing = Path()
                                currentDrawing.move(to: point)
                            }
                        }
                        .onEnded { _ in
                            drawings.append(currentDrawing)
                            currentDrawing = Path()
                            
                            // Convert drawing to image and then to Data
                            let renderer = ImageRenderer(content: Path { path in
                                drawings.forEach { path.addPath($0) }
                            }.stroke(Color.black, lineWidth: 2))
                            
                            if let uiImage = renderer.uiImage {
                                signature = uiImage.pngData()
                            }
                        }
                        .updating($isDrawing) { (value, state, transaction) in
                            state = true
                        }
                )
            }
            .padding()
            
            Button(action: {
                currentDrawing = Path()
                drawings = []
                signature = nil
            }) {
                Text("Clear")
                    .foregroundColor(.red)
            }
            .padding()
        }
    }
} 
<|MERGE_RESOLUTION|>--- conflicted
+++ resolved
@@ -1021,451 +1021,6 @@
 //                        }
 //                    }
 //                }
-<<<<<<< HEAD
-                
-                // Notes Section
-                Section(header: Text("NOTES")) {
-                    if isEditing {
-                        TextEditor(text: $editedNotes)
-                            .frame(minHeight: 100)
-                            .onChange(of: editedNotes) { _, _ in notesEdited = true }
-                    } else {
-                        VStack(alignment: .leading, spacing: 8) {
-                            if trip.notes != nil {
-                                Text("Trip Details")
-                                    .font(.headline)
-                                    .padding(.bottom, 4)
-                                
-                                VStack(alignment: .leading, spacing: 8) {
-                                    Text("Trip: \(trip.id.uuidString)")
-                                    Text("From: \(trip.address)")
-                                    Text("To: \(trip.destination)")
-                                    
-                                    if !trip.distance.isEmpty {
-                                        Text("Distance: \(trip.distance)")
-                                    }
-                                    
-                                    // Display driver information if available
-                                    if let driverId = trip.driverId,
-                                       let driver = CrewDataController.shared.drivers.first(where: { $0.userID == driverId }) {
-                                        Text("Driver: \(driver.name)")
-                                    } else {
-                                        Text("Driver: Unassigned")
-                                    }
-                                    
-                                    let (fuelCostString, fuelCostValue) = calculateFuelCost(from: trip.distance)
-                                    Text("Estimated Fuel Cost: \(fuelCostString)")
-                                    Text("Total Revenue: \(calculateTotalRevenue(distance: trip.distance, fuelCost: fuelCostValue))")
-                                }
-                                .foregroundColor(.primary)
-                            }
-                        }
-                        .font(.body)
-                        .foregroundColor(.primary)
-                        .padding(.vertical, 8)
-                    }
-                }
-                
-                // Add Assign Driver Button for unassigned trips only
-                if trip.status == .pending && trip.driverId == nil {
-                    Section {
-                        Button(action: {
-                            showingAssignSheet = true
-                        }) {
-                            HStack {
-                                Image(systemName: "person.badge.plus")
-                                    .foregroundColor(.blue)
-                                Text("Assign Driver")
-                                    .foregroundColor(.blue)
-                            }
-                            .frame(maxWidth: .infinity)
-                            .padding(.vertical, 8)
-                        }
-                    }
-                }
-                
-                // Delete section for upcoming trips
-                if trip.status == .pending || trip.status == .assigned {
-                    Section {
-                        Button(role: .destructive) {
-                            showingDeleteAlert = true
-                        } label: {
-                            HStack {
-                                Spacer()
-                                Image(systemName: "trash")
-                                Text("Delete Trip")
-                                Spacer()
-                            }
-                        }
-                    }
-                }
-            }
-            .listStyle(InsetGroupedListStyle())
-            .navigationTitle("Trip Details")
-            .navigationBarTitleDisplayMode(.inline)
-            .onAppear {
-                initializeEditingFields()
-                setupSearchCompleter()
-            }
-            .toolbar {
-                ToolbarItem(placement: .navigationBarLeading) {
-                    Button("Cancel") {
-                        dismiss()
-                    }
-                }
-                
-                if trip.status == .pending || trip.status == .assigned {
-                    ToolbarItem(placement: .navigationBarTrailing) {
-                        Button(isEditing ? "Save" : "Edit") {
-                            if isEditing {
-                                if isFormValid {
-                                    saveChanges()
-                                }
-                            } else {
-                                initializeEditingFields()
-                                isEditing.toggle()
-                            }
-                        }
-                        .disabled(isEditing && !isFormValid)
-                    }
-                }
-            }
-            .alert("Delete Trip", isPresented: $showingDeleteAlert) {
-                Button("Cancel", role: .cancel) {}
-                Button("Delete", role: .destructive) {
-                    deleteTrip()
-                }
-            } message: {
-                Text("Are you sure you want to delete this trip? This action cannot be undone.")
-            }
-            .alert("Changes Saved", isPresented: $showingSaveSuccess) {
-                Button("OK", role: .cancel) {}
-            } message: {
-                Text("Trip details have been updated successfully.")
-            }
-            .sheet(isPresented: $showingAssignSheet) {
-                AssignDriverView(trip: trip)
-            }
-            .sheet(isPresented: $showingDeliveryReceipt) {
-                NavigationView {
-                    if let data = pdfData {
-                        PDFViewer(data: data)
-                            .navigationTitle("Delivery Receipt")
-                            .navigationBarTitleDisplayMode(.inline)
-                            .toolbar {
-                                ToolbarItem(placement: .navigationBarTrailing) {
-                                    Button("Done") {
-                                        showingDeliveryReceipt = false
-                                    }
-                                }
-                            }
-                    }
-                }
-            }
-            .sheet(isPresented: $showingSignatureSheet) {
-                NavigationView {
-                    SignatureCaptureView(signature: $fleetManagerSignature)
-                        .navigationTitle("Fleet Manager Signature")
-                        .navigationBarTitleDisplayMode(.inline)
-                        .toolbar {
-                            ToolbarItem(placement: .navigationBarLeading) {
-                                Button("Cancel") {
-                                    showingSignatureSheet = false
-                                }
-                            }
-                            ToolbarItem(placement: .navigationBarTrailing) {
-                                Button("Done") {
-                                    showingSignatureSheet = false
-                                }
-                            }
-                        }
-                }
-            }
-            .alert("Error", isPresented: $showingPDFError) {
-                Button("OK") {
-                    showingPDFError = false
-                }
-            } message: {
-                Text(pdfError ?? "Failed to generate delivery receipt")
-            }
-        }
-    }
-    
-    private func initializeEditingFields() {
-        editedDestination = trip.destination
-        editedAddress = trip.address
-        editedNotes = trip.notes ?? ""
-        calculatedDistance = trip.distance
-        calculatedTime = trip.eta
-        selectedDriverId = trip.driverId
-        
-        destinationEdited = false
-        addressEdited = false
-        notesEdited = false
-    }
-    
-    private func setupSearchCompleter() {
-        searchCompleter.resultTypes = .pointOfInterest
-        searchCompleter.region = MKCoordinateRegion(
-            center: CLLocationCoordinate2D(latitude: 20.5937, longitude: 78.9629), // Center of India
-            span: MKCoordinateSpan(latitudeDelta: 30, longitudeDelta: 30)
-        )
-        
-        searchCompleterDelegate = TripsSearchCompleterDelegate { results in
-            searchResults = Array(results.prefix(5))
-        }
-        
-        searchCompleter.delegate = searchCompleterDelegate
-    }
-    
-    private func searchForLocation(_ query: String, isDestination: Bool) {
-        let searchRequest = MKLocalSearch.Request()
-        searchRequest.naturalLanguageQuery = query
-        searchRequest.region = MKCoordinateRegion(
-            center: CLLocationCoordinate2D(latitude: 20.5937, longitude: 78.9629), // Center of India
-            span: MKCoordinateSpan(latitudeDelta: 30, longitudeDelta: 30)
-        )
-        
-        let search = MKLocalSearch(request: searchRequest)
-        search.start { response, error in
-            guard let response = response, error == nil else {
-                print("Error searching for location: \(error?.localizedDescription ?? "Unknown error")")
-                return
-            }
-            
-            if let firstItem = response.mapItems.first {
-                let selectedCoordinate = firstItem.placemark.coordinate
-                
-                if isDestination {
-                    self.editedDestination = query
-                    
-                    // If we also have a source location, calculate distance
-                    if !self.trip.startingPoint.isEmpty {
-                        // Get coordinates for the source location
-                        self.getCoordinatesForAddress(self.trip.startingPoint) { sourceCoordinate in
-                            if let sourceCoordinate = sourceCoordinate {
-                                self.calculateDistance(from: sourceCoordinate, to: selectedCoordinate)
-                            }
-                        }
-                    }
-                } else {
-                    self.editedAddress = query
-                    
-                    // If we also have a destination, calculate distance
-                    if !self.editedDestination.isEmpty {
-                        // Get coordinates for the destination
-                        self.getCoordinatesForAddress(self.editedDestination) { destinationCoordinate in
-                            if let destinationCoordinate = destinationCoordinate {
-                                self.calculateDistance(from: selectedCoordinate, to: destinationCoordinate)
-                            }
-                        }
-                    }
-                }
-                
-                // Clear search results
-                self.hideSearchResults()
-            }
-        }
-    }
-    
-    private func hideSearchResults() {
-        searchResults = []
-        activeTextField = nil
-    }
-    
-    private func getCoordinatesForAddress(_ address: String, completion: @escaping (CLLocationCoordinate2D?) -> Void) {
-        let geocoder = CLGeocoder()
-        geocoder.geocodeAddressString(address) { placemarks, error in
-            if let error = error {
-                print("Geocoding error: \(error.localizedDescription)")
-                completion(nil)
-                return
-            }
-            
-            if let placemark = placemarks?.first, let location = placemark.location {
-                completion(location.coordinate)
-            } else {
-                completion(nil)
-            }
-        }
-    }
-    
-    private func calculateDistance(from source: CLLocationCoordinate2D, to destination: CLLocationCoordinate2D) {
-        let sourcePlacemark = MKPlacemark(coordinate: source)
-        let destinationPlacemark = MKPlacemark(coordinate: destination)
-        
-        let directionRequest = MKDirections.Request()
-        directionRequest.source = MKMapItem(placemark: sourcePlacemark)
-        directionRequest.destination = MKMapItem(placemark: destinationPlacemark)
-        directionRequest.transportType = .automobile
-        
-        let directions = MKDirections(request: directionRequest)
-        directions.calculate { response, error in
-            guard let response = response, let route = response.routes.first else {
-                print("Error calculating route: \(error?.localizedDescription ?? "Unknown error")")
-                return
-            }
-            
-            // Get distance in kilometers
-            let distanceInMeters = route.distance
-            let distanceInKilometers = distanceInMeters / 1000
-            
-            // Get estimated time in hours and minutes
-            let timeInSeconds = route.expectedTravelTime
-            let hours = Int(timeInSeconds / 3600)
-            let minutes = Int((timeInSeconds.truncatingRemainder(dividingBy: 3600)) / 60)
-            
-            // Update the calculated values
-            DispatchQueue.main.async {
-                self.calculatedDistance = String(format: "%.1f km", distanceInKilometers)
-                if hours > 0 {
-                    self.calculatedTime = "\(hours)h \(minutes)m"
-                } else {
-                    self.calculatedTime = "\(minutes)m"
-                }
-            }
-        }
-    }
-    
-    private func saveChanges() {
-        guard !isSaving && isFormValid else { return }
-        
-        isSaving = true
-        
-        var updatedTrip = trip
-        updatedTrip.destination = editedDestination
-        updatedTrip.address = editedAddress
-        
-        // Update notes with the latest information including destination, distance, and assigned driver
-        let driverInfo: String
-        if let driverId = selectedDriverId,
-           let driver = CrewDataController.shared.drivers.first(where: { $0.userID == driverId }) {
-            driverInfo = "Driver: \(driver.name)"
-        } else {
-            driverInfo = "Driver: Unassigned"
-        }
-        
-        let updatedNotes = """
-        Trip: \(trip.id.uuidString)
-        From: \(editedAddress)
-        To: \(editedDestination)
-        Distance: \(calculatedDistance)
-        Estimated Time: \(calculatedTime)
-        \(driverInfo)
-        """
-        updatedTrip.notes = updatedNotes
-        
-        // Update distance and time if they have changed
-        let hasDistanceChanged = calculatedDistance != trip.distance && !calculatedDistance.isEmpty
-        let hasTimeChanged = calculatedTime != trip.eta && !calculatedTime.isEmpty
-        
-        // Check if driver assignment has changed
-        let hasDriverChanged = selectedDriverId != trip.driverId
-        
-        Task {
-            do {
-                // First update trip details
-                try await SupabaseDataController.shared.updateTripDetails(
-                    id: trip.id,
-                    destination: editedDestination,
-                    address: editedAddress,
-                    notes: updatedNotes,
-                    distance: hasDistanceChanged ? calculatedDistance : nil,
-                    time: hasTimeChanged ? calculatedTime : nil
-                )
-                
-                // If driver assignment has changed, update it
-                if hasDriverChanged {
-                    if let driverId = selectedDriverId {
-                        try await SupabaseDataController.shared.updateTrip(id: trip.id, driverId: driverId)
-                        
-                        // If trip is in pending state and being assigned a driver, update status to assigned
-                        if trip.status == .pending {
-                            try await SupabaseDataController.shared.updateTrip(id: trip.id, status: "assigned")
-                        }
-                    } else {
-                        // If driver is being unassigned, reset to pending status
-                        try await SupabaseDataController.shared.updateTrip(id: trip.id, status: "pending")
-                        
-                        // Reset driver ID to null using EncodableNull instead of NSNull
-                        try await SupabaseDataController.shared.databaseFrom("trips")
-                            .update(["driver_id": EncodableNull()])
-                            .eq("id", value: trip.id)
-                            .execute()
-                    }
-                }
-                
-                await tripController.refreshAllTrips()
-                
-                await MainActor.run {
-                    isSaving = false
-                    isEditing = false
-                    showingSaveSuccess = true
-                }
-            } catch {
-                print("Error updating trip: \(error)")
-                await MainActor.run {
-                    isSaving = false
-                }
-            }
-        }
-    }
-    
-    private func deleteTrip() {
-        Task {
-            do {
-                SupabaseDataController.shared.deleteTrip(tripID: trip.id)
-                await tripController.refreshTrips()
-                await tripController.refreshAllTrips()
-                try await tripController.fetchAllTrips()
-                await MainActor.run {
-                    dismiss()
-                }
-            }
-        }
-    }
-    
-    private var statusText: String {
-        switch trip.status {
-        case .inProgress:
-            if !trip.hasCompletedPreTrip {
-                return "Initiated"
-            } else if trip.hasCompletedPreTrip && !trip.hasCompletedPostTrip {
-                return "Pre-Trip Completed"
-            } else if trip.hasCompletedPreTrip && trip.hasCompletedPostTrip {
-                return "Post-Trip Completed"
-            }
-            return "In Progress"
-        case .pending:
-            return "Pending"
-        case .delivered:
-            return "Delivered"
-        case .assigned:
-            return "Assigned"
-        }
-    }
-    
-    private var statusIcon: String {
-        switch trip.status {
-        case .inProgress:
-            if !trip.hasCompletedPreTrip {
-                return "play.circle.fill" // Initiated
-            } else if trip.hasCompletedPreTrip && !trip.hasCompletedPostTrip {
-                return "checkmark.circle.fill" // Pre-Trip Completed
-            } else if trip.hasCompletedPreTrip && trip.hasCompletedPostTrip {
-                return "checkmark.shield.fill" // Post-Trip Completed
-            }
-            return "car.circle.fill" // In Progress
-        case .pending:
-            return "clock.fill"
-        case .delivered:
-            return "checkmark.circle.fill"
-        case .assigned:
-            return "person.fill"
-        }
-    }
-}
-=======
 //                
 //                // Clear search results
 //                self.hideSearchResults()
@@ -1668,7 +1223,6 @@
 //        }
 //    }
 //}
->>>>>>> 4aec6c69
 
 // Map Placeholder
 struct MapPlaceholder: View {
