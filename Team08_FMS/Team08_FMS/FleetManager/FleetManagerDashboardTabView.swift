--- conflicted
+++ resolved
@@ -1350,20 +1350,6 @@
         mapView.delegate = context.coordinator
         mapView.showsUserLocation = true
         mapView.region = region
-<<<<<<< HEAD
-        
-        // Enhanced map with maximum detail
-        mapView.mapType = .mutedStandard // Using muted standard for a cleaner look with all details
-        mapView.pointOfInterestFilter = .includingAll
-        mapView.showsBuildings = true
-        mapView.showsTraffic = true
-//        mapView.showsPointsOfInterest = true
-        mapView.pointOfInterestFilter = nil
-        mapView.showsCompass = true
-        mapView.showsScale = true
-        
-=======
->>>>>>> 4aec6c69
         return mapView
     }
     
@@ -1509,15 +1495,8 @@
             
             TextField(placeholder, text: $text)
                 .textFieldStyle(RoundedBorderTextFieldStyle())
-<<<<<<< HEAD
-                .onChange(of: text) { _, newValue in
-                    onChange(newValue)
-                }
-            
-=======
                 .onChange(of: text, perform: onChange)
              
->>>>>>> 4aec6c69
             if !text.isEmpty {
                 Button(action: onClear) {
                     Image(systemName: "xmark.circle.fill")
