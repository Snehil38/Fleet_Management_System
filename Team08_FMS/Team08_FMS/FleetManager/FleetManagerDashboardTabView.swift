--- conflicted
+++ resolved
@@ -405,6 +405,7 @@
     let dismiss: () -> Void
     @EnvironmentObject private var vehicleManager: VehicleManager
     @EnvironmentObject private var supabaseDataController: SupabaseDataController
+    @EnvironmentObject private var crewDataController: CrewDataController
     
     // Location Manager for current location
     @StateObject private var locationManager = LocationManager()
@@ -432,6 +433,7 @@
     
     // Trip details state
     @State private var selectedVehicle: Vehicle?
+    @State private var selectedDriverId: UUID?
     @State private var cargoType = "General Goods"
     @State private var startDate = Calendar.current.date(byAdding: .hour, value: 4, to: Date()) ?? Date()
     @State private var deliveryDate = Calendar.current.date(byAdding: .hour, value: 28, to: Date()) ?? Date()
@@ -461,6 +463,10 @@
     
     private var isVehicleSelected: Bool {
         selectedVehicle != nil
+    }
+    
+    private var isDriverSelected: Bool {
+        selectedDriverId != nil
     }
     
     var isFormValid: Bool {
@@ -636,11 +642,10 @@
                         if distance > 0 {
                             CardView(title: "TRIP ESTIMATES", systemImage: "chart.bar.fill") {
                                 VStack(spacing: 16) {
-                                    // First row: Distance and Travel Time
                                     HStack(spacing: 20) {
                                         EstimateItem(
                                             icon: "arrow.left.and.right",
-                                            title: "Distance",
+                                            title: "Total Distance",
                                             value: String(format: "%.1f km", distance),
                                             valueColor: Color(red: 0.2, green: 0.5, blue: 1.0)
                                         )
@@ -649,7 +654,7 @@
                                         
                                         EstimateItem(
                                             icon: "clock.fill",
-                                            title: "Travel Time",
+                                            title: "Est. Travel Time",
                                             value: String(format: "%.1f hours", distance / 40.0),
                                             valueColor: Color(red: 0.2, green: 0.5, blue: 1.0)
                                         )
@@ -657,31 +662,18 @@
                                     
                                     Divider()
                                     
-                                    // Second row: Fuel Cost and Trip Cost
-                                    HStack(spacing: 20) {
-                                        EstimateItem(
-                                            icon: "fuelpump.fill",
-                                            title: "Fuel Cost",
-                                            value: String(format: "$%.2f", fuelCost),
-                                            valueColor: Color(red: 0.2, green: 0.5, blue: 1.0)
-                                        )
-                                        
-                                        Divider()
-                                        
-                                        EstimateItem(
-                                            icon: "dollarsign.circle.fill",
-                                            title: "Trip Cost",
-                                            value: String(format: "$%.2f", tripCost),
-                                            valueColor: Color(red: 0.2, green: 0.5, blue: 1.0)
-                                        )
-                                    }
+                                    EstimateItem(
+                                        icon: "fuelpump.fill",
+                                        title: "Est. Fuel Cost",
+                                        value: String(format: "$%.2f", fuelCost),
+                                        valueColor: Color(red: 0.2, green: 0.5, blue: 1.0)
+                                    )
                                 }
                                 .padding()
                                 .background(Color(.systemGray6))
                                 .cornerRadius(10)
                             }
                         }
-
                         
                         // Vehicle Selection is displayed only after route calculation.
                         if distance > 0 {
@@ -697,8 +689,6 @@
                                     availableVehicles: displayedVehicles
                                 )
                             }
-<<<<<<< HEAD
-=======
                             
                             // Driver Selection - displayed after route calculation
                             if let vehicle = selectedVehicle {
@@ -773,7 +763,6 @@
                                     }
                                 }
                             }
->>>>>>> 555548fd
                         }
                         
                         Color.clear.frame(height: 100)
@@ -797,11 +786,11 @@
                     }
                     .frame(maxWidth: .infinity)
                     .padding(.vertical, 16)
-                    .background(isFormValid ? Color.blue : Color.gray)
+                    .background((distance > 0 ? (isVehicleSelected && isDriverSelected) : isFormValid) ? Color.blue : Color.gray)
                     .foregroundColor(.white)
                     .cornerRadius(16)
                 }
-                .disabled(distance > 0 ? (!isVehicleSelected && displayedVehicles.isEmpty) : (!isFormValid || isCalculating))
+                .disabled(distance > 0 ? (!isVehicleSelected || !isDriverSelected) : (!isFormValid || isCalculating))
                 .padding(16)
                 .background(
                     Rectangle()
@@ -833,6 +822,7 @@
         }
         .onAppear {
             setupSearchCompleter()
+            crewDataController.update() // Update drivers list when view appears
             
             // Observe location updates
             locationManager.objectWillChange.sink { [weak locationManager] _ in
@@ -962,20 +952,12 @@
             // Get distance in kilometers
             self.distance = route.distance / 1000
             
-            // Cost parameters
-            let costPerKm = 5.0         // Additional cost per kilometer (e.g., maintenance, driver, etc.)
-            let baseCost = 50.0         // Base cost for starting the trip
-
-            // Fuel efficiency parameters
-            let fuelConsumptionRate = 8.5   // Liters per 100 km (adjust as needed)
-            let fuelPricePerLiter = 1.50    // Price per liter in dollars (adjust as needed)
-
-            // Calculate fuel cost using realistic fuel consumption formula
-            // Fuel cost = (distance / 100) * fuelConsumptionRate * fuelPricePerLiter
-            fuelCost = (distance / 100.0) * fuelConsumptionRate * fuelPricePerLiter
-
-            // Calculate total trip cost including the base cost, per km cost, and fuel cost
-            tripCost = baseCost + (distance * costPerKm) + fuelCost
+            // Calculate costs with $5 per km
+            let fuelRatio = 0.2 // 20% of cost is fuel
+            let costPerKm = 5.0 // $5 per km as requested
+            
+            self.tripCost = self.distance * costPerKm
+            self.fuelCost = (self.distance * 0.8) + 50.0
             
             // Calculate estimated travel time and update delivery date
             let estimatedHours = self.distance / 40.0 // Assuming average speed of 40 km/h
@@ -993,20 +975,12 @@
         // Get distance in kilometers
         distance = locationA.distance(from: locationB) / 1000
         
-        // Cost parameters
-        let costPerKm = 5.0         // Additional cost per kilometer (e.g., maintenance, driver, etc.)
-        let baseCost = 50.0         // Base cost for starting the trip
-
-        // Fuel efficiency parameters
-        let fuelConsumptionRate = 8.5   // Liters per 100 km (adjust as needed)
-        let fuelPricePerLiter = 1.50    // Price per liter in dollars (adjust as needed)
-
-        // Calculate fuel cost using realistic fuel consumption formula
-        // Fuel cost = (distance / 100) * fuelConsumptionRate * fuelPricePerLiter
-        fuelCost = (distance / 100.0) * fuelConsumptionRate * fuelPricePerLiter
-
-        // Calculate total trip cost including the base cost, per km cost, and fuel cost
-        tripCost = baseCost + (distance * costPerKm) + fuelCost
+        // Calculate costs with $5 per km
+        let fuelRatio = 0.2 // 20% of cost is fuel
+        let costPerKm = 5.0 // $5 per km as requested
+        
+        tripCost = (distance * 0.8) + 50.0
+        fuelCost = (distance * 0.8) + 50.0
         
         // Calculate estimated travel time and update delivery date
         let estimatedHours = distance / 40.0 // Assuming average speed of 40 km/h
@@ -1028,7 +1002,7 @@
                     name: pickupLocation,
                     destination: dropoffLocation,
                     vehicleId: vehicle.id,
-                    driverId: nil,
+                    driverId: selectedDriverId,
                     startTime: startDate,
                     endTime: deliveryDate,
                     startLat: pickupCoordinate?.latitude,
