//
//  FleetManagerDashboardView.swift
//  Team08_FMS
//
//  Created by Snehil on 19/03/25.
//

import SwiftUI
import MapKit
import Combine

struct FleetManagerDashboardTabView: View {
    @EnvironmentObject private var dataManager: CrewDataController
    @EnvironmentObject private var vehicleManager: VehicleManager
    @EnvironmentObject private var supabaseDataController: SupabaseDataController
    @StateObject private var tripController = TripDataController.shared
    @State private var showingProfile = false
    @State private var showingAddTripSheet = false
    
    // Computed properties for counts and expenses
    private var availableVehiclesCount: Int {
        vehicleManager.vehicles.filter { $0.status == .available }.count
    }

    private var availableDriversCount: Int {
        dataManager.drivers.filter { $0.status == Status.available }.count
    }

    private var vehiclesUnderMaintenanceCount: Int {
        vehicleManager.vehicles.filter { $0.status == .underMaintenance }.count
    }

    private var activeTripsCount: Int {
        // Only count trips that are in progress
        tripController.getAllTrips().filter { $0.status == .inProgress }.count
    }

    private var totalMonthlySalaries: Double {
        dataManager.totalSalaryExpenses
    }
<<<<<<< HEAD
    private var totalFuelExpenses: Double {
        dataManager.totalFuelExpenses
    }
    private var totalExpenses: Double {
        totalMonthlySalaries + totalFuelExpenses  // Now total expenses is just the salary expenses
=======

    private var totalFuelCost: Double {
        // Calculate total fuel cost from all trips
        tripController.getAllTrips().reduce(0) { total, trip in
            // Extract numeric value from distance string
            let numericDistance = trip.distance.components(separatedBy: CharacterSet.decimalDigits.inverted)
                .joined()
            
            if let distance = Double(numericDistance) {
                // Calculate fuel cost ($0.5 per km)
                return total + (distance * 0.5)
            }
            return total
        }
    }

    private var totalTripRevenue: Double {
        // Calculate total revenue from all trips
        tripController.getAllTrips().reduce(0) { total, trip in
            // Extract numeric value from distance string
            let numericDistance = trip.distance.components(separatedBy: CharacterSet.decimalDigits.inverted)
                .joined()
            
            if let distance = Double(numericDistance) {
                // Total Revenue = Fuel Cost + ($0.25 × Distance) + $50
                let fuelCost = distance * 0.5
                let distanceRevenue = distance * 0.25
                return total + (fuelCost + distanceRevenue + 50.0)
            }
            return total
        }
    }

    private var totalExpenses: Double {
        totalMonthlySalaries + totalFuelCost
>>>>>>> cb672d2a
    }

    private var totalRevenue: Double {
        totalTripRevenue - totalExpenses
    }

    var body: some View {
        NavigationView {
            ScrollView {
                VStack(spacing: 24) {
                    // Stats Grid
                    LazyVGrid(columns: [
                        GridItem(.flexible()),
                        GridItem(.flexible())
                    ], spacing: 16) {
                        // Vehicles Stat
                        StatCard(
                            icon: "car.fill",
                            iconColor: .blue,
                            title: "Available Vehicles",
                            value: "\(availableVehiclesCount)"
                        )

                        // Drivers Stat
                        StatCard(
                            icon: "person.fill",
                            iconColor: .green,
                            title: "Available Drivers",
                            value: "\(availableDriversCount)"
                        )

                        // Maintenance Personnel Stat
                        StatCard(
                            icon: "wrench.fill",
                            iconColor: .orange,
                            title: "Under Maintenance",
                            value: "\(vehiclesUnderMaintenanceCount)"
                        )

                        // Active Trips Stat
                        StatCard(
                            icon: "arrow.triangle.turn.up.right.diamond.fill",
                            iconColor: .purple,
                            title: "Active Trips",
                            value: "\(activeTripsCount)"
                        )
                    }
                    .padding(.horizontal)

                    // Add Trip Button
                    Button {
                        showingAddTripSheet = true
                    } label: {
                        HStack {
                            Image(systemName: "plus.circle.fill")
                                .font(.title2)
                            Text("Add New Trip")
                                .fontWeight(.medium)
                        }
                        .frame(maxWidth: .infinity)
                        .padding(.vertical, 14)
                        .background(Color.blue)
                        .foregroundColor(.white)
                        .cornerRadius(12)
                        .shadow(color: Color.black.opacity(0.1), radius: 5)
                    }
                    .padding(.horizontal)

                    // Financial Summary
                    VStack(spacing: 16) {
                        // Total Expenses
                        FinancialCard(
                            title: "Total Expenses",
                            amount: "$\(String(format: "%.2f", totalExpenses))",
                            trend: .negative
                        )

                        // Monthly Salary Expenses
                        FinancialCard(
                            title: "Monthly Salary Expenses",
                            amount: "$\(String(format: "%.2f", totalMonthlySalaries))",
                            trend: .negative
                        )

                        // Total Revenue
                        FinancialCard(
                            title: "Total Revenue",
                            amount: "$\(String(format: "%.2f", totalRevenue))",
                            trend: .positive
                        )
                    }
                    .padding(.horizontal)
                }
                .padding(.vertical)
            }
            .navigationTitle("Fleet Manager")
            .toolbar {
                ToolbarItem(placement: .navigationBarTrailing) {
                    Button {
                        showingProfile = true
                    } label: {
                        Image(systemName: "person.circle.fill")
                            .foregroundColor(.blue)
                    }
                }
            }
            .sheet(isPresented: $showingProfile) {
                NavigationView {
                    FleetManagerProfileView()
                        .environmentObject(dataManager)
                }
            }
            .sheet(isPresented: $showingAddTripSheet) {
                NavigationView {
                    AddTripView(dismiss: { showingAddTripSheet = false })
                        .environmentObject(supabaseDataController)
                        .environmentObject(vehicleManager)
                }
                .presentationDetents([.large])
                .presentationDragIndicator(.visible)
            }
        }
    }
}

// Supporting Views
struct StatCard: View {
    let icon: String
    let iconColor: Color
    let title: String
    let value: String

    var body: some View {
        VStack(alignment: .leading, spacing: 12) {
            HStack {
                Image(systemName: icon)
                    .font(.title2)
                    .foregroundColor(iconColor)
                Spacer()
                Text(value)
                    .font(.title2)
                    .fontWeight(.bold)
            }

            Text(title)
                .font(.subheadline)
                .foregroundColor(.gray)
        }
        .padding()
        .background(Color(.systemBackground))
        .cornerRadius(12)
        .shadow(color: Color.black.opacity(0.1), radius: 5)
    }
}

struct FinancialCard: View {
    let title: String
    let amount: String
    let trend: TrendType

    enum TrendType {
        case positive, negative
    }

    var body: some View {
        HStack {
            VStack(alignment: .leading, spacing: 4) {
                Text(title)
                    .font(.subheadline)
                    .foregroundColor(.gray)
                Text(amount)
                    .font(.title2)
                    .fontWeight(.bold)
            }

            Spacer()

            Circle()
                .fill(trend == .positive ? Color.green.opacity(0.2) : Color.red.opacity(0.2))
                .frame(width: 32, height: 32)
                .overlay(
                    Image(systemName: trend == .positive ? "arrow.up.right" : "arrow.down.right")
                        .foregroundColor(trend == .positive ? .green : .red)
                )
        }
        .padding()
        .background(Color(.systemBackground))
        .cornerRadius(12)
        .shadow(color: Color.black.opacity(0.1), radius: 5)
    }
}

struct AlertCard: View {
    let title: String
    let description: String
    let type: AlertType

    enum AlertType {
        case warning, error, success

        var color: Color {
            switch self {
            case .warning: return .orange
            case .error: return .red
            case .success: return .green
            }
        }

        var icon: String {
            switch self {
            case .warning: return "exclamationmark.triangle.fill"
            case .error: return "xmark.circle.fill"
            case .success: return "checkmark.circle.fill"
            }
        }
    }

    var body: some View {
        HStack(spacing: 12) {
            Image(systemName: type.icon)
                .foregroundColor(type.color)

            VStack(alignment: .leading, spacing: 4) {
                Text(title)
                    .font(.subheadline)
                    .fontWeight(.medium)
                Text(description)
                    .font(.caption)
                    .foregroundColor(.gray)
            }

            Spacer()
        }
        .padding()
        .background(Color(.systemBackground))
        .cornerRadius(12)
        .shadow(color: Color.black.opacity(0.1), radius: 5)
    }
}

// Extract route information into a separate view
struct RouteInformationView: View {
    @Binding var pickupLocation: String
    @Binding var dropoffLocation: String
    let onPickupClear: () -> Void
    let onDropoffClear: () -> Void
    let onPickupChange: (String) -> Void
    let onDropoffChange: (String) -> Void
    let onLocationRequest: () -> Void
    
    var body: some View {
        CardView(title: "ROUTE INFORMATION", systemImage: "map") {
            VStack(spacing: 16) {
                // Pickup Location
                LocationInputField(
                    icon: "mappin.circle.fill",
                    iconColor: Color(red: 0.2, green: 0.5, blue: 1.0),
                    placeholder: "Enter pickup location (address, landmark, etc.)",
                    text: $pickupLocation,
                    onClear: onPickupClear,
                    onChange: onPickupChange,
                    showLocationButton: true,
                    onLocationRequest: onLocationRequest
                )
                
                // Dropoff Location
                LocationInputField(
                    icon: "mappin.and.ellipse",
                    iconColor: Color(red: 0.9, green: 0.3, blue: 0.3),
                    placeholder: "Enter dropoff location (address, landmark, etc.)",
                    text: $dropoffLocation,
                    onClear: onDropoffClear,
                    onChange: onDropoffChange
                )
            }
        }
    }
}

// Extract vehicle selection into a separate view
struct VehicleSelectionView: View {
    @Binding var selectedVehicle: Vehicle?
    let availableVehicles: [Vehicle]
    
    var body: some View {
        CardView(title: "VEHICLE SELECTION", systemImage: "car.fill") {
            Menu {
                ForEach(availableVehicles) { vehicle in
                    Button("\(vehicle.name) (\(vehicle.licensePlate))") {
                        selectedVehicle = vehicle
                    }
                }
            } label: {
                HStack {
                    Text(selectedVehicle == nil ? "Select Vehicle" : "\(selectedVehicle!.name) (\(selectedVehicle!.licensePlate))")
                        .foregroundColor(selectedVehicle == nil ? .gray : .primary)
                    Spacer()
                    Image(systemName: "chevron.down")
                        .foregroundColor(.gray)
                }
                .padding()
                .background(Color(.systemGray6))
                .cornerRadius(10)
            }
        }
    }
}

// Update AddTripView to use the new components
struct AddTripView: View {
    // Make initializer public
    public init(dismiss: @escaping () -> Void) {
        self.dismiss = dismiss
    }
    
    let dismiss: () -> Void
    @EnvironmentObject private var vehicleManager: VehicleManager
    @EnvironmentObject private var supabaseDataController: SupabaseDataController
    
    // Location Manager for current location
    @StateObject private var locationManager = LocationManager()
    @State private var isRequestingLocation = false
    @State private var cancellables = Set<AnyCancellable>()
    
    // Map and location state
    @State private var pickupLocation = ""
    @State private var dropoffLocation = ""
    @State private var pickupCoordinate: CLLocationCoordinate2D?
    @State private var dropoffCoordinate: CLLocationCoordinate2D?
    @State private var region = MKCoordinateRegion(
        center: CLLocationCoordinate2D(latitude: 20.5937, longitude: 78.9629),
        span: MKCoordinateSpan(latitudeDelta: 25, longitudeDelta: 25)
    )
    @State private var routePolyline: MKPolyline?
    
    // Search state
    @State private var searchResults: [MKLocalSearchCompletion] = []
    @State private var activeTextField: LocationField? = nil
    @State private var searchCompleter = MKLocalSearchCompleter()
    @State private var searchCompleterDelegate: SearchCompleterDelegate? = nil
    
    // Trip details state
    @State private var selectedVehicle: Vehicle?
    @State private var cargoType = "General Goods"
    @State private var startDate = Date()
    @State private var deliveryDate = Date().addingTimeInterval(86400)
    @State private var distance: Double = 0.0
    @State private var fuelCost: Double = 0.0
    @State private var tripCost: Double = 0.0
    @State private var isCalculating = false
    @State private var selectedTab = 0
    @State private var notes: String = ""
    @State private var showingAlert = false
    @State private var alertMessage = ""
    
    let cargoTypes = ["General Goods", "Perishable", "Hazardous", "Heavy Machinery", "Liquids", "Livestock"]
    
    enum LocationField {
        case pickup, dropoff
    }
    
    // Break down complex expressions
    private var isLocationValid: Bool {
        !pickupLocation.isEmpty && !dropoffLocation.isEmpty && pickupLocation != dropoffLocation
    }
    
    private var isVehicleSelected: Bool {
        selectedVehicle != nil
    }
    
    var isFormValid: Bool {
        isLocationValid && isVehicleSelected
    }
    
    var availableVehicles: [Vehicle] {
        vehicleManager.vehicles.filter { $0.status == .available }
    }
    
    var body: some View {
        ZStack(alignment: .bottom) {
            ScrollView {
                VStack(spacing: 0) {
                    // Map View
                    MapView(
                        pickupCoordinate: pickupCoordinate,
                        dropoffCoordinate: dropoffCoordinate,
                        routePolyline: routePolyline,
                        region: $region
                    )
                    .frame(height: 250)
                    
                    // Content Section
                    VStack(spacing: 16) {
                        // Route Information
                        RouteInformationView(
                            pickupLocation: $pickupLocation,
                            dropoffLocation: $dropoffLocation,
                            onPickupClear: {
                                pickupLocation = ""
                                pickupCoordinate = nil
                                updateMapRegion()
                            },
                            onDropoffClear: {
                                dropoffLocation = ""
                                dropoffCoordinate = nil
                                updateMapRegion()
                            },
                            onPickupChange: { newValue in
                                if newValue.count > 2 {
                                    searchCompleter.queryFragment = newValue
                                    activeTextField = .pickup
                                } else {
                                    searchResults = []
                                }
                            },
                            onDropoffChange: { newValue in
                                if newValue.count > 2 {
                                    searchCompleter.queryFragment = newValue
                                    activeTextField = .dropoff
                                } else {
                                    searchResults = []
                                }
                            },
                            onLocationRequest: {
                                isRequestingLocation = true
                                locationManager.requestLocation()
                            }
                        )
                        
                        // Search Results if any
                        if !searchResults.isEmpty {
                            LocationSearchResults(results: searchResults) { result in
                                if activeTextField == .pickup {
                                    searchForLocation(result.title, isPickup: true)
                                } else {
                                    searchForLocation(result.title, isPickup: false)
                                }
                            }
                        }
                        
                        // Vehicle Selection
                        VehicleSelectionView(
                            selectedVehicle: $selectedVehicle,
                            availableVehicles: availableVehicles
                        )
                        
                        // Cargo Details Card
                        CardView(title: "CARGO DETAILS", systemImage: "shippingbox.fill") {
                            Menu {
                                ForEach(cargoTypes, id: \.self) { type in
                                    Button(type) {
                                        cargoType = type
                                    }
                                }
                            } label: {
                                HStack {
                                    Text(cargoType)
                                        .foregroundColor(.primary)
                                    Spacer()
                                    Image(systemName: "chevron.down")
                                        .foregroundColor(.gray)
                                }
                                .padding()
                                .background(Color(.systemGray6))
                                .cornerRadius(10)
                            }
                        }
                        
                        // Schedule Card
                        CardView(title: "SCHEDULE", systemImage: "calendar") {
                            VStack(spacing: 16) {
                                // Start Date
                                DatePicker("Start Date", 
                                    selection: $startDate,
                                    in: Date()..., // This sets the minimum date to today
                                    displayedComponents: [.date, .hourAndMinute]
                                )
                                .onChange(of: startDate) { newDate, _ in
                                    if distance > 0 {
                                        let estimatedHours = distance / 40.0
                                        let timeInterval = estimatedHours * 3600
                                        deliveryDate = newDate.addingTimeInterval(timeInterval)
                                    }
                                }
                                .tint(Color(red: 0.2, green: 0.5, blue: 1.0))
                                
                                if distance > 0 {
                                    Divider()
                                    
                                    VStack(alignment: .leading, spacing: 8) {
                                        Text("Estimated Delivery")
                                            .font(.subheadline)
                                            .foregroundColor(.gray)
                                        
                                        HStack {
                                            Image(systemName: "calendar")
                                                .foregroundColor(Color(red: 0.2, green: 0.5, blue: 1.0))
                                            Text(deliveryDate, style: .date)
                                                .font(.headline)
                                        }
                                        
                                        HStack {
                                            Image(systemName: "clock")
                                                .foregroundColor(Color(red: 0.2, green: 0.5, blue: 1.0))
                                            Text(deliveryDate, style: .time)
                                                .font(.headline)
                                        }
                                    }
                                    .frame(maxWidth: .infinity, alignment: .leading)
                                }
                            }
                            .padding()
                            .background(Color(.systemGray6))
                            .cornerRadius(10)
                        }
                        
                        // Trip Estimates Card (if available)
                        if distance > 0 {
                            CardView(title: "TRIP ESTIMATES", systemImage: "chart.bar.fill") {
                                VStack(spacing: 16) {
                                    // Distance and Time Row
                                    HStack(spacing: 20) {
                                        EstimateItem(
                                            icon: "arrow.left.and.right",
                                            title: "Total Distance",
                                            value: String(format: "%.1f km", distance),
                                            valueColor: Color(red: 0.2, green: 0.5, blue: 1.0)
                                        )
                                        
                                        Divider()
                                        
                                        EstimateItem(
                                            icon: "clock.fill",
                                            title: "Est. Travel Time",
                                            value: String(format: "%.1f hours", distance / 40.0),
                                            valueColor: Color(red: 0.2, green: 0.5, blue: 1.0)
                                        )
                                    }
                                    
                                    Divider()
                                    
                                    // Fuel Cost Row
                                    EstimateItem(
                                        icon: "fuelpump.fill",
                                        title: "Est. Fuel Cost",
                                        value: String(format: "$%.2f", fuelCost),
                                        valueColor: Color(red: 0.2, green: 0.5, blue: 1.0)
                                    )
                                }
                                .padding()
                                .background(Color(.systemGray6))
                                .cornerRadius(10)
                            }
                        }
                        
                        // Remove the debug log view display
                        // Bottom spacing to prevent button overlap
                        Color.clear.frame(height: 100)
                    }
                    .padding(.horizontal, 16)
                    .padding(.top, 16)
                }
            }
            .background(Color(.systemGroupedBackground))
            
            // Fixed Bottom Button
            VStack(spacing: 0) {
                Button(action: distance > 0 ? saveTrip : calculateRoute) {
                    HStack {
                        if isCalculating {
                            ProgressView()
                                .progressViewStyle(CircularProgressViewStyle(tint: .white))
                                .padding(.trailing, 8)
                        }
                        Text(distance > 0 ? "Create Trip" : "Calculate Route")
                            .fontWeight(.semibold)
                    }
                    .frame(maxWidth: .infinity)
                    .padding(.vertical, 16)
                    .background(isFormValid ? Color.blue : Color.gray)
                    .foregroundColor(.white)
                    .cornerRadius(16)
                }
                .disabled(!isFormValid || isCalculating)
                .padding(16)
                .background(
                    Rectangle()
                        .fill(Color(.systemBackground))
                        .shadow(color: Color.black.opacity(0.1), radius: 10, x: 0, y: -5)
                )
            }
        }
        .edgesIgnoringSafeArea(.bottom)
        .navigationTitle("Add New Trip")
        .navigationBarTitleDisplayMode(.inline)
        .toolbar {
            ToolbarItem(placement: .navigationBarLeading) {
                Button("Cancel") {
                    dismiss()
                }
            }
        }
        .alert(isPresented: $showingAlert) {
            Alert(
                title: Text("Trip Creation"),
                message: Text(alertMessage),
                dismissButton: .default(Text("OK"))
            )
        }
        .onAppear {
            setupSearchCompleter()
            
            // Observe location updates
            locationManager.objectWillChange.sink { [weak locationManager] _ in
                if let location = locationManager?.location {
                    let geocoder = CLGeocoder()
                    geocoder.reverseGeocodeLocation(location) { placemarks, error in
                        if let placemark = placemarks?.first {
                            let address = [
                                placemark.name,
                                placemark.thoroughfare,
                                placemark.locality,
                                placemark.administrativeArea
                            ].compactMap { $0 }.joined(separator: ", ")
                            
                            if isRequestingLocation {
                                pickupLocation = address
                                pickupCoordinate = location.coordinate
                                updateMapRegion()
                                isRequestingLocation = false
                            }
                        }
                    }
                }
            }.store(in: &cancellables)
        }
    }
    
    private func setupSearchCompleter() {
        // Enable all result types to get the most detailed location results
        searchCompleter.resultTypes = [.pointOfInterest, .address, .query]
        
        // Set a smaller region for more precise results
        searchCompleter.region = MKCoordinateRegion(
            center: CLLocationCoordinate2D(latitude: 20.5937, longitude: 78.9629), // Center of India
            span: MKCoordinateSpan(latitudeDelta: 10, longitudeDelta: 10) // Smaller span for more detailed results
        )
        
        // Set up the delegate
        let delegate = SearchCompleterDelegate { results in
            // Limit to top 10 results for better performance
            self.searchResults = Array(results.prefix(10))
        }
        searchCompleter.delegate = delegate
        
        // Store the delegate to prevent it from being deallocated
        searchCompleterDelegate = delegate
    }
    
    private func hideSearchResults() {
        searchResults = []
        activeTextField = nil
    }
    
    private func searchForLocation(_ query: String, isPickup: Bool) {
        let searchRequest = MKLocalSearch.Request()
        searchRequest.naturalLanguageQuery = query
        searchRequest.region = MKCoordinateRegion(
            center: CLLocationCoordinate2D(latitude: 20.5937, longitude: 78.9629), // Center of India
            span: MKCoordinateSpan(latitudeDelta: 30, longitudeDelta: 30)
        )
        
        // Include more result types for detailed locations
        searchRequest.resultTypes = [.pointOfInterest, .address]
        
        let search = MKLocalSearch(request: searchRequest)
        search.start { response, error in
            guard let response = response, error == nil else {
                return
            }
            
            // Get the first result if available
            if let mapItem = response.mapItems.first {
                if isPickup {
                    self.pickupLocation = mapItem.name ?? query
                    self.pickupCoordinate = mapItem.placemark.coordinate
                } else {
                    self.dropoffLocation = mapItem.name ?? query
                    self.dropoffCoordinate = mapItem.placemark.coordinate
                }
                
                self.hideSearchResults()
                self.updateMapRegion()
            }
        }
    }
    
    private func updateMapRegion() {
        // If we have both coordinates, center the map to show both
        if let pickup = pickupCoordinate, let dropoff = dropoffCoordinate {
            let centerLat = (pickup.latitude + dropoff.latitude) / 2
            let centerLon = (pickup.longitude + dropoff.longitude) / 2
            
            // Calculate span to fit both points with padding
            let latDelta = abs(pickup.latitude - dropoff.latitude) * 1.5 // Reduced padding for more detail
            let lonDelta = abs(pickup.longitude - dropoff.longitude) * 1.5 // Reduced padding for more detail
            
            region = MKCoordinateRegion(
                center: CLLocationCoordinate2D(latitude: centerLat, longitude: centerLon),
                span: MKCoordinateSpan(latitudeDelta: max(latDelta, 0.02), longitudeDelta: max(lonDelta, 0.02))
            )
        } else if let pickup = pickupCoordinate {
            region = MKCoordinateRegion(
                center: pickup,
                span: MKCoordinateSpan(latitudeDelta: 0.02, longitudeDelta: 0.02) // More detailed zoom level
            )
        } else if let dropoff = dropoffCoordinate {
            region = MKCoordinateRegion(
                center: dropoff,
                span: MKCoordinateSpan(latitudeDelta: 0.02, longitudeDelta: 0.02) // More detailed zoom level
            )
        }
    }
    
    private func calculateRoute() {
        guard let pickup = pickupCoordinate, let dropoff = dropoffCoordinate else {
            return
        }
        
        isCalculating = true
        
        let request = MKDirections.Request()
        request.source = MKMapItem(placemark: MKPlacemark(coordinate: pickup))
        request.destination = MKMapItem(placemark: MKPlacemark(coordinate: dropoff))
        request.transportType = .automobile
        
        let directions = MKDirections(request: request)
        directions.calculate { response, error in
            self.isCalculating = false
            
            guard let route = response?.routes.first, error == nil else {
                // Fallback to straight-line distance if route calculation fails
                self.calculateStraightLineDistance(from: pickup, to: dropoff)
                return
            }
            
            // Get the route polyline
            self.routePolyline = route.polyline
            
            // Get distance in kilometers
            self.distance = route.distance / 1000
            
            // Calculate costs with $5 per km
            let fuelRatio = 0.2 // 20% of cost is fuel
            let costPerKm = 5.0 // $5 per km as requested
            
            self.tripCost = self.distance * costPerKm
            self.fuelCost = (self.distance * 0.8) + 50.0
            
            // Calculate estimated travel time and update delivery date
            let estimatedHours = self.distance / 40.0 // Assuming average speed of 40 km/h
            let timeInterval = estimatedHours * 3600 // Convert hours to seconds
            self.deliveryDate = self.startDate.addingTimeInterval(timeInterval)
            
            self.updateMapRegion()
        }
    }
    
    private func calculateStraightLineDistance(from source: CLLocationCoordinate2D, to destination: CLLocationCoordinate2D) {
        let locationA = CLLocation(latitude: source.latitude, longitude: source.longitude)
        let locationB = CLLocation(latitude: destination.latitude, longitude: destination.longitude)
        
        // Get distance in kilometers
        distance = locationA.distance(from: locationB) / 1000
        
        // Calculate costs with $5 per km
        let fuelRatio = 0.2 // 20% of cost is fuel
        let costPerKm = 5.0 // $5 per km as requested
        
        tripCost = (distance * 0.8) + 50.0
        fuelCost = (distance * 0.8) + 50.0
        
        // Calculate estimated travel time and update delivery date
        let estimatedHours = distance / 40.0 // Assuming average speed of 40 km/h
        let timeInterval = estimatedHours * 3600 // Convert hours to seconds
        deliveryDate = startDate.addingTimeInterval(timeInterval)
        
        // Create a simple polyline between points for visualization
        let points = [source, destination]
        routePolyline = MKPolyline(coordinates: points, count: points.count)
    }
    
    private func saveTrip() {
        Task {
            guard let vehicle = selectedVehicle else { return }
            
            let estimatedHours = distance / 40.0
            
            do {
                let success = try await supabaseDataController.createTrip(
                    name: pickupLocation,
                    destination: dropoffLocation,
                    vehicleId: vehicle.id,
                    driverId: nil,
                    startTime: startDate,
                    endTime: deliveryDate,
                    startLat: pickupCoordinate?.latitude,
                    startLong: pickupCoordinate?.longitude,
                    endLat: dropoffCoordinate?.latitude,
                    endLong: dropoffCoordinate?.longitude,
                    notes: "Cargo Type: \(cargoType)\nEstimated Distance: \(String(format: "%.1f", distance)) km\nEstimated Fuel Cost: $\(String(format: "%.2f", fuelCost))",
                    distance: distance,
                    time: estimatedHours,
                    cost: fuelCost
                )
                
                if success {
                    dismiss()
                } else {
                    alertMessage = "Failed to create trip. Please try again."
                    showingAlert = true
                }
            } catch {
                alertMessage = "Error: \(error.localizedDescription)"
                showingAlert = true
            }
        }
    }
}

// Search completer delegate to handle MapKit search results
class SearchCompleterDelegate: NSObject, MKLocalSearchCompleterDelegate {
    var onResultsUpdated: ([MKLocalSearchCompletion]) -> Void
    
    init(onResultsUpdated: @escaping ([MKLocalSearchCompletion]) -> Void) {
        self.onResultsUpdated = onResultsUpdated
        super.init()
    }
    
    func completerDidUpdateResults(_ completer: MKLocalSearchCompleter) {
        onResultsUpdated(completer.results)
    }
    
    func completer(_ completer: MKLocalSearchCompleter, didFailWithError error: Error) {
        print("Search completer error: \(error.localizedDescription)")
    }
}

// Location search results component
struct LocationSearchResults: View {
    let results: [MKLocalSearchCompletion]
    let onSelect: (MKLocalSearchCompletion) -> Void
    
    var body: some View {
        ScrollView(.vertical, showsIndicators: true) {
            VStack(alignment: .leading, spacing: 0) {
                ForEach(results, id: \.self) { result in
                    Button {
                        onSelect(result)
                    } label: {
                        HStack(alignment: .top, spacing: 12) {
                            // Map pin icon with different colors for different types of locations
                            Image(systemName: iconForResult(result))
                                .foregroundColor(colorForResult(result))
                                .font(.headline)
                            
                            VStack(alignment: .leading, spacing: 4) {
                                Text(result.title)
                                    .font(.subheadline)
                                    .fontWeight(.medium)
                                    .foregroundColor(.primary)
                                    .lineLimit(1)
                                
                                if !result.subtitle.isEmpty {
                                    Text(result.subtitle)
                                        .font(.caption)
                                        .foregroundColor(.gray)
                                        .lineLimit(2)
                                }
                                
                                // Display the type of location
                                if let locationType = getLocationType(result) {
                                    Text(locationType)
                                        .font(.caption2)
                                        .foregroundColor(.blue)
                                        .padding(.horizontal, 6)
                                        .padding(.vertical, 2)
                                        .background(Color.blue.opacity(0.1))
                                        .cornerRadius(4)
                                }
                            }
                            .frame(maxWidth: .infinity, alignment: .leading)
                        }
                        .padding(.vertical, 10)
                        .padding(.horizontal)
                    }
                    
                    Divider()
                        .padding(.leading, 40)
                }
            }
        }
        .background(Color(.systemBackground))
        .cornerRadius(10)
        .shadow(color: Color.black.opacity(0.1), radius: 5)
        .frame(height: min(CGFloat(results.count * 70), 280))
    }
    
    // Helper function to determine icon based on result type
    private func iconForResult(_ result: MKLocalSearchCompletion) -> String {
        if result.subtitle.contains("Restaurant") || result.subtitle.contains("Café") || result.subtitle.contains("Food") {
            return "fork.knife"
        } else if result.subtitle.contains("Hotel") || result.subtitle.contains("Resort") {
            return "bed.double.fill"
        } else if result.subtitle.contains("Hospital") || result.subtitle.contains("Clinic") {
            return "cross.fill"
        } else if result.subtitle.contains("School") || result.subtitle.contains("College") || result.subtitle.contains("University") {
            return "book.fill"
        } else if result.subtitle.contains("Park") || result.subtitle.contains("Garden") {
            return "leaf.fill"
        } else if result.subtitle.contains("Mall") || result.subtitle.contains("Shop") || result.subtitle.contains("Store") {
            return "bag.fill"
        } else {
            return "mappin.circle.fill"
        }
    }
    
    // Helper function to determine color based on result type
    private func colorForResult(_ result: MKLocalSearchCompletion) -> Color {
        if result.subtitle.contains("Restaurant") || result.subtitle.contains("Café") || result.subtitle.contains("Food") {
            return .orange
        } else if result.subtitle.contains("Hotel") || result.subtitle.contains("Resort") {
            return .blue
        } else if result.subtitle.contains("Hospital") || result.subtitle.contains("Clinic") {
            return .red
        } else if result.subtitle.contains("School") || result.subtitle.contains("College") || result.subtitle.contains("University") {
            return .green
        } else if result.subtitle.contains("Park") || result.subtitle.contains("Garden") {
            return .green
        } else if result.subtitle.contains("Mall") || result.subtitle.contains("Shop") || result.subtitle.contains("Store") {
            return .purple
        } else {
            return .red
        }
    }
    
    // Helper function to get location type
    private func getLocationType(_ result: MKLocalSearchCompletion) -> String? {
        let subtitle = result.subtitle.lowercased()
        
        if subtitle.contains("restaurant") || subtitle.contains("café") || subtitle.contains("cafe") {
            return "Restaurant"
        } else if subtitle.contains("hotel") || subtitle.contains("resort") {
            return "Hotel"
        } else if subtitle.contains("hospital") || subtitle.contains("clinic") {
            return "Healthcare"
        } else if subtitle.contains("school") || subtitle.contains("college") || subtitle.contains("university") {
            return "Education"
        } else if subtitle.contains("park") || subtitle.contains("garden") {
            return "Park"
        } else if subtitle.contains("mall") || subtitle.contains("shop") || subtitle.contains("store") {
            return "Shopping"
        } else if subtitle.contains("airport") || subtitle.contains("station") {
            return "Transport"
        } else if subtitle.contains("street") || subtitle.contains("road") {
            return "Street"
        } else if subtitle.contains("city") || subtitle.contains("town") {
            return "City"
        } else if subtitle.contains("landmark") || subtitle.contains("monument") {
            return "Landmark"
        } else {
            return nil
        }
    }
}

// MapView component to display route
struct MapView: UIViewRepresentable {
    let pickupCoordinate: CLLocationCoordinate2D?
    let dropoffCoordinate: CLLocationCoordinate2D?
    let routePolyline: MKPolyline?
    @Binding var region: MKCoordinateRegion
    
    func makeUIView(context: Context) -> MKMapView {
        let mapView = MKMapView()
        mapView.delegate = context.coordinator
        mapView.region = region
        
        // Set map type to standard for better visibility of buildings and blocks
        mapView.mapType = .standard
        
        // Configure map features
        mapView.showsBuildings = true
        mapView.showsTraffic = true
        mapView.pointOfInterestFilter = .includingAll
        
        // Apply custom map styling for better building and block visibility
        let mapConfiguration = MKStandardMapConfiguration()
        mapConfiguration.pointOfInterestFilter = .includingAll
        mapConfiguration.showsTraffic = true
        
        // Set emphasis style to muted for better building visibility
        mapConfiguration.emphasisStyle = .muted
        
        // Enable all map features for maximum detail
        mapView.preferredConfiguration = mapConfiguration
        
        return mapView
    }
    
    func updateUIView(_ mapView: MKMapView, context: Context) {
        mapView.region = region
        
        // Remove existing annotations and overlays
        mapView.removeAnnotations(mapView.annotations)
        mapView.removeOverlays(mapView.overlays)
        
        // Add pickup annotation
        if let coordinate = pickupCoordinate {
            let annotation = MKPointAnnotation()
            annotation.coordinate = coordinate
            annotation.title = "Pickup"
            mapView.addAnnotation(annotation)
        }
        
        // Add dropoff annotation
        if let coordinate = dropoffCoordinate {
            let annotation = MKPointAnnotation()
            annotation.coordinate = coordinate
            annotation.title = "Dropoff"
            mapView.addAnnotation(annotation)
        }
        
        // Add route polyline if available
        if let polyline = routePolyline {
            mapView.addOverlay(polyline)
            
            // Adjust the visible region to show the entire route
            if pickupCoordinate != nil && dropoffCoordinate != nil {
                mapView.setVisibleMapRect(
                    polyline.boundingMapRect,
                    edgePadding: UIEdgeInsets(top: 40, left: 40, bottom: 40, right: 40),
                    animated: true
                )
            }
        }
    }
    
    func makeCoordinator() -> Coordinator {
        Coordinator()
    }
    
    class Coordinator: NSObject, MKMapViewDelegate {
        func mapView(_ mapView: MKMapView, viewFor annotation: MKAnnotation) -> MKAnnotationView? {
            if annotation is MKUserLocation {
                return nil
            }
            
            let identifier = "LocationPin"
            var annotationView = mapView.dequeueReusableAnnotationView(withIdentifier: identifier) as? MKMarkerAnnotationView
            
            if annotationView == nil {
                annotationView = MKMarkerAnnotationView(annotation: annotation, reuseIdentifier: identifier)
                annotationView?.canShowCallout = true
            } else {
                annotationView?.annotation = annotation
            }
            
            // Set color based on title
            if annotation.title == "Pickup" {
                annotationView?.markerTintColor = .green
            } else {
                annotationView?.markerTintColor = .red
            }
            
            return annotationView
        }
        
        func mapView(_ mapView: MKMapView, rendererFor overlay: MKOverlay) -> MKOverlayRenderer {
            if let polyline = overlay as? MKPolyline {
                let renderer = MKPolylineRenderer(polyline: polyline)
                renderer.strokeColor = .blue
                renderer.lineWidth = 4
                return renderer
            }
            return MKOverlayRenderer(overlay: overlay)
        }
    }
}

// Helper Views for better organization
struct CardView<Content: View>: View {
    let title: String
    let content: Content
    let systemImage: String
    
    init(title: String, systemImage: String, @ViewBuilder content: () -> Content) {
        self.title = title
        self.systemImage = systemImage
        self.content = content()
    }
    
    var body: some View {
        VStack(spacing: 16) {
            HStack(spacing: 8) {
                Image(systemName: systemImage)
                    .foregroundColor(.blue)
                    .font(.system(size: 18))
                Text(title)
                    .font(.subheadline)
                    .foregroundColor(.gray)
                Spacer()
            }
            
            content
        }
        .padding(16)
        .background(Color(.systemBackground))
        .cornerRadius(16)
        .shadow(color: Color.black.opacity(0.05), radius: 10)
    }
}

struct LocationInputField: View {
    let icon: String
    let iconColor: Color
    let placeholder: String
    @Binding var text: String
    let onClear: () -> Void
    let onChange: (String) -> Void
    var showLocationButton: Bool = false
    var onLocationRequest: (() -> Void)? = nil
    
    var body: some View {
        HStack(spacing: 12) {
            Image(systemName: icon)
                .foregroundColor(iconColor)
                .font(.system(size: 24))
            
            TextField(placeholder, text: $text)
                .textFieldStyle(RoundedBorderTextFieldStyle())
                .onChange(of: text, perform: onChange)
            
            if !text.isEmpty {
                Button(action: onClear) {
                    Image(systemName: "xmark.circle.fill")
                        .foregroundColor(.gray)
                }
            }
            
            if showLocationButton {
                Button(action: {
                    onLocationRequest?()
                }) {
                    Image(systemName: "location.circle.fill")
                        .foregroundColor(.blue)
                        .font(.system(size: 24))
                }
            }
        }
    }
}

struct EstimateItem: View {
    let icon: String
    let title: String
    let value: String
    var valueColor: Color = .primary
    
    var body: some View {
        VStack(alignment: .leading, spacing: 8) {
            Label(title, systemImage: icon)
                .font(.subheadline)
                .foregroundColor(.gray)
            Text(value)
                .font(.headline)
                .foregroundColor(valueColor)
        }
    }
}

class LocationManager: NSObject, ObservableObject, CLLocationManagerDelegate {
    private let locationManager = CLLocationManager()
    @Published var location: CLLocation?
    @Published var error: Error?
    @Published var authorizationStatus: CLAuthorizationStatus?
    @Published var debugLog: String = ""
    
    override init() {
        super.init()
        locationManager.delegate = self
        locationManager.desiredAccuracy = kCLLocationAccuracyBest
        addDebugLog("LocationManager initialized")
        checkLocationAuthorization()
    }
    
    private func addDebugLog(_ message: String) {
        let timestamp = DateFormatter.localizedString(from: Date(), dateStyle: .none, timeStyle: .medium)
        debugLog += "[\(timestamp)] \(message)\n"
        print("Location Debug: [\(timestamp)] \(message)")
    }
    
    func requestLocation() {
        addDebugLog("Location request initiated")
        let status = locationManager.authorizationStatus
        addDebugLog("Current authorization status: \(status.rawValue)")
        
        switch status {
        case .notDetermined:
            addDebugLog("Authorization status not determined, requesting authorization")
            locationManager.requestWhenInUseAuthorization()
        case .restricted:
            addDebugLog("Location access is restricted")
            self.error = NSError(
                domain: "LocationError",
                code: 1,
                userInfo: [NSLocalizedDescriptionKey: "Location access is restricted. Please check your device settings."]
            )
        case .denied:
            addDebugLog("Location access is denied")
            self.error = NSError(
                domain: "LocationError",
                code: 1,
                userInfo: [NSLocalizedDescriptionKey: "Location access is denied. Please enable location services in Settings."]
            )
        case .authorizedWhenInUse, .authorizedAlways:
            addDebugLog("Location authorized, requesting location update")
            locationManager.requestLocation()
        @unknown default:
            addDebugLog("Unknown authorization status: \(status.rawValue)")
            self.error = NSError(
                domain: "LocationError",
                code: 1,
                userInfo: [NSLocalizedDescriptionKey: "Unknown location authorization status."]
            )
        }
    }
    
    private func checkLocationAuthorization() {
        let status = locationManager.authorizationStatus
        self.authorizationStatus = status
        addDebugLog("Checking location authorization: \(status.rawValue)")
        
        switch status {
        case .notDetermined:
            addDebugLog("Authorization not determined, requesting authorization")
            locationManager.requestWhenInUseAuthorization()
        case .restricted, .denied:
            let message = status == .denied ?
                "Location access is denied. Please enable location services in Settings." :
                "Location access is restricted. Please check your device settings."
            addDebugLog("Location access restricted/denied: \(message)")
            error = NSError(
                domain: "LocationError",
                code: 1,
                userInfo: [NSLocalizedDescriptionKey: message]
            )
        case .authorizedWhenInUse, .authorizedAlways:
            addDebugLog("Location access authorized")
            break
        @unknown default:
            addDebugLog("Unknown authorization status encountered")
            error = NSError(
                domain: "LocationError",
                code: 1,
                userInfo: [NSLocalizedDescriptionKey: "Unknown location authorization status."]
            )
        }
    }
    
    func locationManager(_ manager: CLLocationManager, didUpdateLocations locations: [CLLocation]) {
        guard let location = locations.last else {
            addDebugLog("Location update received but no location data")
            return
        }
        addDebugLog("Location updated: \(location.coordinate.latitude), \(location.coordinate.longitude)")
        self.location = location
        self.error = nil
    }
    
    func locationManager(_ manager: CLLocationManager, didFailWithError error: Error) {
        addDebugLog("Location manager failed with error: \(error.localizedDescription)")
        
        if let clError = error as? CLError {
            switch clError.code {
            case .denied:
                addDebugLog("Location access denied by user")
                self.error = NSError(
                    domain: "LocationError",
                    code: Int(CLError.denied.rawValue),
                    userInfo: [NSLocalizedDescriptionKey: "Location access denied. Please enable location services in Settings."]
                )
            case .locationUnknown:
                addDebugLog("Location unknown error")
                self.error = NSError(
                    domain: "LocationError",
                    code: Int(CLError.locationUnknown.rawValue),
                    userInfo: [NSLocalizedDescriptionKey: "Unable to determine location. Please try again."]
                )
            default:
                addDebugLog("Other location error: \(clError.code.rawValue)")
                self.error = error
            }
        } else {
            addDebugLog("Non-CLError received: \(error)")
            self.error = error
        }
    }
    
    func locationManager(_ manager: CLLocationManager, didChangeAuthorization status: CLAuthorizationStatus) {
        self.authorizationStatus = status
        addDebugLog("Authorization status changed to: \(status.rawValue)")
        
        switch status {
        case .authorizedWhenInUse, .authorizedAlways:
            addDebugLog("Location authorized, requesting location")
            locationManager.requestLocation()
        case .denied:
            addDebugLog("Location access denied")
            self.error = NSError(
                domain: "LocationError",
                code: 1,
                userInfo: [NSLocalizedDescriptionKey: "Location access denied. Please enable location services in Settings."]
            )
        case .restricted:
            addDebugLog("Location access restricted")
            self.error = NSError(
                domain: "LocationError",
                code: 1,
                userInfo: [NSLocalizedDescriptionKey: "Location access is restricted. Please check your device settings."]
            )
        default:
            addDebugLog("Other authorization status: \(status.rawValue)")
            break
        }
    }
}<|MERGE_RESOLUTION|>--- conflicted
+++ resolved
@@ -38,13 +38,6 @@
     private var totalMonthlySalaries: Double {
         dataManager.totalSalaryExpenses
     }
-<<<<<<< HEAD
-    private var totalFuelExpenses: Double {
-        dataManager.totalFuelExpenses
-    }
-    private var totalExpenses: Double {
-        totalMonthlySalaries + totalFuelExpenses  // Now total expenses is just the salary expenses
-=======
 
     private var totalFuelCost: Double {
         // Calculate total fuel cost from all trips
@@ -80,7 +73,6 @@
 
     private var totalExpenses: Double {
         totalMonthlySalaries + totalFuelCost
->>>>>>> cb672d2a
     }
 
     private var totalRevenue: Double {
@@ -838,7 +830,7 @@
             let costPerKm = 5.0 // $5 per km as requested
             
             self.tripCost = self.distance * costPerKm
-            self.fuelCost = (self.distance * 0.8) + 50.0
+            self.fuelCost = self.tripCost * fuelRatio
             
             // Calculate estimated travel time and update delivery date
             let estimatedHours = self.distance / 40.0 // Assuming average speed of 40 km/h
@@ -860,8 +852,8 @@
         let fuelRatio = 0.2 // 20% of cost is fuel
         let costPerKm = 5.0 // $5 per km as requested
         
-        tripCost = (distance * 0.8) + 50.0
-        fuelCost = (distance * 0.8) + 50.0
+        tripCost = distance * costPerKm
+        fuelCost = tripCost * fuelRatio
         
         // Calculate estimated travel time and update delivery date
         let estimatedHours = distance / 40.0 // Assuming average speed of 40 km/h
@@ -1069,24 +1061,14 @@
         mapView.delegate = context.coordinator
         mapView.region = region
         
-        // Set map type to standard for better visibility of buildings and blocks
-        mapView.mapType = .standard
-        
-        // Configure map features
+        // Enhanced map with maximum detail
+        mapView.mapType = .mutedStandard // Using muted standard for a cleaner look with all details
+        mapView.pointOfInterestFilter = .includingAll
         mapView.showsBuildings = true
         mapView.showsTraffic = true
-        mapView.pointOfInterestFilter = .includingAll
-        
-        // Apply custom map styling for better building and block visibility
-        let mapConfiguration = MKStandardMapConfiguration()
-        mapConfiguration.pointOfInterestFilter = .includingAll
-        mapConfiguration.showsTraffic = true
-        
-        // Set emphasis style to muted for better building visibility
-        mapConfiguration.emphasisStyle = .muted
-        
-        // Enable all map features for maximum detail
-        mapView.preferredConfiguration = mapConfiguration
+        mapView.showsPointsOfInterest = true
+        mapView.showsCompass = true
+        mapView.showsScale = true
         
         return mapView
     }
