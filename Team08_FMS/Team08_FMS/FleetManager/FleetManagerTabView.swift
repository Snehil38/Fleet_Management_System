//
//  FleetManagerHomeScreen.swift
//  Team08_FMS
//
//  Created by Snehil on 18/03/25.
//

import SwiftUI

struct FleetManagerTabView: View {
    @StateObject private var vehicleManager = VehicleManager()
    @StateObject private var dataManager = CrewDataController.shared

    var body: some View {
        TabView {
            FleetManagerDashboardTabView()
                .environmentObject(dataManager)
                .environmentObject(vehicleManager)
                .tabItem {
                    Image(systemName: "gauge")
                    Text("Dashboard")
                }
            
            FleetTripsView()
                .tabItem {
                    Image(systemName: "shippingbox.fill")
                    Text("Trips")
                }
            
            VehiclesView()
                .environmentObject(dataManager)
                .environmentObject(vehicleManager)
                .tabItem {
                    Image(systemName: "car.fill")
                    Text("Vehicles")
                }
            // Crew Tab (only tab)
            FleetCrewManagementView()
                .environmentObject(dataManager)
                .environmentObject(vehicleManager)
                .tabItem {
                    Image(systemName: "person.2.fill")
                    Text("Crew")
                }
        }
        .task {
            vehicleManager.loadVehicles()
            CrewDataController.shared.update()
<<<<<<< HEAD
            listenForGeofenceEvents()
=======
            await TripDataController.shared.refreshAllTrips()
>>>>>>> e2faf2e1
        }
    }
    
    func listenForGeofenceEvents() {
        SupabaseDataController.shared.subscribeToGeofenceEvents()
    }
}

#Preview {
    FleetManagerTabView()
}<|MERGE_RESOLUTION|>--- conflicted
+++ resolved
@@ -46,11 +46,8 @@
         .task {
             vehicleManager.loadVehicles()
             CrewDataController.shared.update()
-<<<<<<< HEAD
             listenForGeofenceEvents()
-=======
             await TripDataController.shared.refreshAllTrips()
->>>>>>> e2faf2e1
         }
     }
     
