import SwiftUI
import PhotosUI

// MARK: - Basic Information Section
private struct BasicInformationSection: View {
    @Binding var name: String
    @Binding var year: String
    @Binding var make: String
    @Binding var model: String
    @Binding var vin: String
    @Binding var licensePlate: String

    var body: some View {
        Section("Basic Information") {
            TextField("Name", text: $name)
            TextField("Year", text: $year)
                .textContentType(.birthdateYear)
                .keyboardType(.numberPad)
            TextField("Make", text: $make)
            TextField("Model", text: $model)
            TextField("VIN/SN", text: $vin)
            TextField("License Plate", text: $licensePlate)
        }
    }
}

// MARK: - Vehicle Details Section
private struct VehicleDetailsSection: View {
    @Binding var vehicleType: VehicleType
    @Binding var color: String
    @Binding var bodyType: BodyType
    @Binding var bodySubtype: String
    @Binding var msrp: String

    var body: some View {
        Section("Vehicle Details") {
            Picker("Vehicle Type", selection: $vehicleType) {
                ForEach(VehicleType.allCases, id: \.self) { type in
                    Text(type.rawValue).tag(type)
                }
            }
            TextField("Color", text: $color)
            Picker("Body Type", selection: $bodyType) {
                ForEach(BodyType.allCases, id: \.self) { type in
                    Text(type.rawValue).tag(type)
                }
            }
            TextField("Body Subtype", text: $bodySubtype)
            TextField("MSRP", text: $msrp)
                .keyboardType(.decimalPad)
        }
    }
}

// MARK: - Expiry Dates Section
private struct ExpiryDatesSection: View {
    @Binding var pollutionExpiry: Date
    @Binding var insuranceExpiry: Date

    var body: some View {
        Section("Expiry Dates") {
            DatePicker("Pollution Expiry", selection: $pollutionExpiry, displayedComponents: .date)
            DatePicker("Insurance Expiry", selection: $insuranceExpiry, displayedComponents: .date)
        }
    }
}

// MARK: - Status Section
private struct StatusSection: View {
    let status: VehicleStatus
    let driverName: String?

    var body: some View {
        Section("Status Information") {
            HStack {
                Text("Status:")
                Spacer()
                Text(status.rawValue)
                    .foregroundColor(statusColor(for: status))
            }
            if let driverName = driverName {
                HStack {
                    Text("Assigned Driver:")
                    Spacer()
                    Text(driverName)
                }
            }
        }
    }

    private func statusColor(for status: VehicleStatus) -> Color {
        switch status {
        case .available:
            return .green
        case .inService:
            return .blue
        case .underMaintenance:
            return .orange
        case .decommissioned:
            return .red
        }
    }
}

// MARK: - Documents Section
private struct DocumentsSection: View {
    @Binding var pollutionCertificate: Data?
    @Binding var rc: Data?
    @Binding var insurance: Data?
    @Binding var pollutionExpiry: Date
    @Binding var insuranceExpiry: Date
    @Binding var showingPollutionPicker: Bool
    @Binding var showingRCPicker: Bool
    @Binding var showingInsurancePicker: Bool

    var body: some View {
        Section("Required Documents") {
            VStack(spacing: 16) {
                DocumentUploadRow(
                    title: "Pollution Certificate",
                    data: pollutionCertificate,
                    expiryDate: pollutionExpiry,
                    showPicker: $showingPollutionPicker
                )

                DocumentUploadRow(
                    title: "RC",
                    data: rc,
                    showPicker: $showingRCPicker
                )

                DocumentUploadRow(
                    title: "Insurance",
                    data: insurance,
                    expiryDate: insuranceExpiry,
                    showPicker: $showingInsurancePicker
                )
            }
            .padding(.vertical, 8)
        }
    }
}

private struct DocumentUploadRow: View {
    let title: String
    let data: Data?
    var expiryDate: Date?
    @Binding var showPicker: Bool

    var body: some View {
        VStack(alignment: .leading, spacing: 8) {
            HStack {
                Text(title)
                    .font(.headline)
                Spacer()
                if let _ = data {
                    Image(systemName: "checkmark.circle.fill")
                        .foregroundColor(.green)
                }
            }

            if let expiryDate = expiryDate {
                DatePicker("Expiry Date", selection: .constant(expiryDate), displayedComponents: .date)
                    .font(.subheadline)
            }

            Button(action: { showPicker = true }) {
                HStack {
                    Image(systemName: data == nil ? "square.and.arrow.up.circle.fill" : "arrow.triangle.2.circlepath")
                    Text(data == nil ? "Upload Document" : "Replace Document")
                }
                .foregroundColor(.blue)
            }
            .buttonStyle(.borderless)
        }
    }
}

// MARK: - Main View
struct VehicleDetailView: View {
    @Environment(\.dismiss) private var dismiss
    @ObservedObject var vehicleManager: VehicleManager
    @State private var isEditing = false
    @State private var isSaving = false
    @State private var isLoadingDetails = false
    @State private var detailLoadError: String? = nil

    var vehicle: Vehicle?
    
    // Form fields
    @State private var name: String = ""
    @State private var year: String = ""
    @State private var make: String = ""
    @State private var model: String = ""
    @State private var vin: String = ""
    @State private var licensePlate: String = ""
    @State private var vehicleType: VehicleType = .truck
    @State private var color: String = ""
    @State private var bodyType: BodyType = .cargo
    @State private var bodySubtype: String = ""
    @State private var msrp: String = ""
    @State private var pollutionExpiry: Date = Date()
    @State private var insuranceExpiry: Date = Date()
    
    @State private var pollutionCertificate: Data?
    @State private var rc: Data?
    @State private var insurance: Data?
    
//    @State private var showingPollutionPicker = false
//    @State private var showingRCPicker = false
//    @State private var showingInsurancePicker = false
    
//    @State private var selectedPollutionItem: PhotosPickerItem?
//    @State private var selectedRCItem: PhotosPickerItem?
//    @State private var selectedInsuranceItem: PhotosPickerItem?
    
    // MARK: - Field "Touched" States
    @State private var nameEdited = false
    @State private var yearEdited = false
    @State private var makeEdited = false
    @State private var modelEdited = false
    @State private var vinEdited = false
    @State private var licensePlateEdited = false
    @State private var bodySubtypeEdited = false
    @State private var msrpEdited = false
    
    // MARK: - Field Validations
    
    private var isNameValid: Bool {
        let trimmed = name.trimmingCharacters(in: .whitespacesAndNewlines)
        guard !trimmed.isEmpty else { return false }
        // Only letters (upper and lowercase) and spaces allowed.
        let regex = "^[A-Za-z ]+$"
        return NSPredicate(format: "SELF MATCHES %@", regex).evaluate(with: trimmed)
    }
    
    private var isYearValid: Bool {
        if let y = Int(year) {
            let currentYear = Calendar.current.component(.year, from: Date())
            return y >= 1900 && y <= currentYear
        }
        return false
    }
    
    private var isMakeValid: Bool {
        !make.trimmingCharacters(in: .whitespacesAndNewlines).isEmpty
    }
    
    private var isModelValid: Bool {
        !model.trimmingCharacters(in: .whitespacesAndNewlines).isEmpty
    }
    
    private var isVINValid: Bool {
        let trimmed = vin.trimmingCharacters(in: .whitespacesAndNewlines)
        return !trimmed.isEmpty && trimmed.count == 17
    }
    
    private var isLicensePlateValid: Bool {
        !licensePlate.trimmingCharacters(in: .whitespacesAndNewlines).isEmpty
    }
    
    private var isBodySubtypeValid: Bool {
        !bodySubtype.trimmingCharacters(in: .whitespacesAndNewlines).isEmpty
    }
    
    private var isMSRPValid: Bool {
        if let msrpValue = Double(msrp) {
            return msrpValue > 0
        }
        return false
    }
    
    // Overall form validity using all validations.
    private var isFormValid: Bool {
        isNameValid &&
        isYearValid &&
        isMakeValid &&
        isModelValid &&
        isVINValid &&
        isLicensePlateValid &&
        isBodySubtypeValid &&
        isMSRPValid
    }
    
    // Initialize with an existing vehicle if provided
    init(vehicle: Vehicle? = nil, vehicleManager: VehicleManager) {
        self.vehicle = vehicle
        self.vehicleManager = vehicleManager
        
        if let vehicle = vehicle {
            _name = State(initialValue: vehicle.name)
            _year = State(initialValue: String(vehicle.year))
            _make = State(initialValue: vehicle.make)
            _model = State(initialValue: vehicle.model)
            _vin = State(initialValue: vehicle.vin)
            _licensePlate = State(initialValue: vehicle.licensePlate)
            _vehicleType = State(initialValue: vehicle.vehicleType)
            _color = State(initialValue: vehicle.color)
            _bodyType = State(initialValue: vehicle.bodyType)
            _bodySubtype = State(initialValue: vehicle.bodySubtype)
            _msrp = State(initialValue: String(vehicle.msrp))
            _pollutionExpiry = State(initialValue: vehicle.pollutionExpiry)
            _insuranceExpiry = State(initialValue: vehicle.insuranceExpiry)
            
//            _pollutionCertificate = State(initialValue: vehicle.documents?.pollutionCertificate)
//            _rc = State(initialValue: vehicle.documents?.rc)
//            _insurance = State(initialValue: vehicle.documents?.insurance)
        }
    }
    
    var body: some View {
        Form {
            if vehicle == nil || isEditing {
                // Basic Information Section with inline errors.
                basicInformationSection
                vehicleDetailsSection
                
<<<<<<< HEAD
                // Documents Section
                documentSection
            } else {
                // View mode sections
                readOnlyBasicInfoSection
                readOnlyVehicleDetailsSection
//                readOnlyDocumentsSection
=======
                // Documents Section remains unchanged.
//                DocumentsSection(
//                    pollutionCertificate: $pollutionCertificate,
//                    rc: $rc,
//                    insurance: $insurance,
//                    pollutionExpiry: $pollutionExpiry,
//                    insuranceExpiry: $insuranceExpiry,
//                    showingPollutionPicker: $showingPollutionPicker,
//                    showingRCPicker: $showingRCPicker,
//                    showingInsurancePicker: $showingInsurancePicker
//                )
            } else {
                // View mode: show a read-only summary of the vehicle details.
                Section("Basic Information") {
                    LabeledContent("Name", value: name)
                    LabeledContent("Year", value: year)
                    LabeledContent("Make", value: make)
                    LabeledContent("Model", value: model)
                    LabeledContent("VIN", value: vin)
                    LabeledContent("License Plate", value: licensePlate)
                }
                
                Section("Vehicle Details") {
                    LabeledContent("Type", value: vehicleType.rawValue.capitalized)
                    LabeledContent("Color", value: color)
                    LabeledContent("Body Type", value: bodyType.rawValue.capitalized)
                    LabeledContent("Body Subtype", value: bodySubtype)
                    LabeledContent("MSRP", value: msrp)
                }
                
//                Section("Documents") {
//                    LabeledContent("Pollution Certificate", value: pollutionCertificate != nil ? "Attached" : "Not Attached")
//                    LabeledContent("RC", value: rc != nil ? "Attached" : "Not Attached")
//                    LabeledContent("Insurance", value: insurance != nil ? "Attached" : "Not Attached")
//                    LabeledContent("Pollution Expiry", value: pollutionExpiry.formatted(date: .long, time: .omitted))
//                    LabeledContent("Insurance Expiry", value: insuranceExpiry.formatted(date: .long, time: .omitted))
//                }
                
                if let vehicle = vehicle {
                    StatusSection(
                        status: vehicle.status,
                        driverName: nil // Optionally look up the driver's name from driver ID
                    )
                }
>>>>>>> 59949d4e
            }
        }
        .navigationTitle("Vehicle Details")
        .navigationBarTitleDisplayMode(.inline)
        .toolbar {
            toolbarItems
        }
        .photosPicker(isPresented: $showingPollutionPicker, selection: $selectedPollutionItem)
        .photosPicker(isPresented: $showingRCPicker, selection: $selectedRCItem)
        .photosPicker(isPresented: $showingInsurancePicker, selection: $selectedInsuranceItem)
        .onChange(of: selectedPollutionItem) { _, newItem in
            Task {
                if let data = try? await newItem?.loadTransferable(type: Data.self) {
                    pollutionCertificate = data
                }
            }
        }
        .onChange(of: selectedRCItem) { _, newItem in
            Task {
                if let data = try? await newItem?.loadTransferable(type: Data.self) {
                    rc = data
                }
            }
        }
        .onChange(of: selectedInsuranceItem) { _, newItem in
            Task {
                if let data = try? await newItem?.loadTransferable(type: Data.self) {
                    insurance = data
                }
            }
        }
//        .onAppear {
//            if let vehicle = vehicle {
//                loadVehicleDetails()
//            }
//        }
        .overlay {
            if isLoadingDetails && vehicle != nil && !isEditing {
                Color.black.opacity(0.1)
                    .ignoresSafeArea()
                ProgressView("Loading vehicle details...")
                    .padding()
                    .background(Color(UIColor.systemBackground).opacity(0.8))
                    .cornerRadius(10)
                    .shadow(radius: 3)
            }
        }
    }
    
    // MARK: - UI Components
    
    private var toolbarItems: some ToolbarContent {
        Group {
            if vehicle != nil {
                ToolbarItem(placement: .navigationBarTrailing) {
                    if isEditing {
                        Button("Save") {
                            saveVehicle()
                        }
                        .disabled(!isFormValid || isSaving)
                    } else {
                        Button("Edit") {
                            isEditing = true
                        }
                    }
                }
            } else {
                ToolbarItem(placement: .navigationBarTrailing) {
                    Button("Save") {
                        saveVehicle()
                    }
                    .disabled(!isFormValid || isSaving)
                }
                ToolbarItem(placement: .navigationBarLeading) {
                    Button("Cancel") {
                        dismiss()
                    }
                }
            }
        }
<<<<<<< HEAD
    }
    
    private var documentSection: some View {
        DocumentsSection(
            pollutionCertificate: $pollutionCertificate,
            rc: $rc,
            insurance: $insurance,
            pollutionExpiry: $pollutionExpiry,
            insuranceExpiry: $insuranceExpiry,
            showingPollutionPicker: $showingPollutionPicker,
            showingRCPicker: $showingRCPicker,
            showingInsurancePicker: $showingInsurancePicker
        )
    }
    
    private var readOnlyBasicInfoSection: some View {
        Section("Basic Information") {
            LabeledContent(label:"Name", value: vehicle?.name ?? "")
            LabeledContent(label:"Year", value: "\(vehicle?.year ?? 0)")
            LabeledContent(label:"Make", value: vehicle?.make ?? "")
            LabeledContent(label:"Model", value: vehicle?.model ?? "")
            LabeledContent(label:"VIN", value: vehicle?.vin ?? "")
            LabeledContent(label:"License Plate", value: vehicle?.licensePlate ?? "")
        }
    }
    
    private var readOnlyVehicleDetailsSection: some View {
        Section("Vehicle Details") {
            LabeledContent(label:"Vehicle Type", value: vehicle?.vehicleType.rawValue ?? "")
            LabeledContent(label:"Color", value: vehicle?.color ?? "")
            LabeledContent(label:"Body Type", value: vehicle?.bodyType.rawValue ?? "")
            LabeledContent(label:"Body Subtype", value: vehicle?.bodySubtype ?? "")
            LabeledContent(label:"MSRP", value: "$\(String(format: "%.2f", vehicle?.msrp ?? 0))")
        }
    }
    
    // MARK: - Read-Only Document Section
//    private var readOnlyDocumentsSection: some View {
//        Section("Documents") {
//            if isLoadingDetails {
//                ProgressView("Loading documents...")
//                    .frame(maxWidth: .infinity, alignment: .center)
//                    .padding()
//            } else if let error = detailLoadError {
//                VStack(alignment: .center, spacing: 10) {
//                    Text("Failed to load documents")
//                        .foregroundColor(.red)
//                    Text(error)
//                        .font(.caption)
//                        .foregroundColor(.secondary)
//                    Button("Retry") {
//                        loadVehicleDetails()
//                    }
//                    .buttonStyle(.bordered)
//                }
//                .frame(maxWidth: .infinity, alignment: .center)
//                .padding()
//            } else {
//                // Display document information
//                if let pollution = pollutionCertificate {
//                    HStack {
//                        Text("Pollution Certificate")
//                        Spacer()
//                        Image(systemName: "checkmark.circle.fill")
//                            .foregroundColor(.green)
//                    }
//                    Text("Expires: \(pollutionExpiry.formatted(date: .long, time: .omitted))")
//                        .font(.caption)
//                } else {
//                    HStack {
//                        Text("Pollution Certificate")
//                        Spacer()
//                        Text("Not available")
//                            .foregroundColor(.secondary)
//                    }
//                }
//                
//                if let rc = rc {
//                    HStack {
//                        Text("RC")
//                        Spacer()
//                        Image(systemName: "checkmark.circle.fill")
//                            .foregroundColor(.green)
//                    }
//                } else {
//                    HStack {
//                        Text("RC")
//                        Spacer()
//                        Text("Not available")
//                            .foregroundColor(.secondary)
//                    }
//                }
//                
//                if let insurance = insurance {
//                    HStack {
//                        Text("Insurance")
//                        Spacer()
//                        Image(systemName: "checkmark.circle.fill")
//                            .foregroundColor(.green)
//                    }
//                    Text("Expires: \(insuranceExpiry.formatted(date: .long, time: .omitted))")
//                        .font(.caption)
//                } else {
//                    HStack {
//                        Text("Insurance")
//                        Spacer()
//                        Text("Not available")
//                            .foregroundColor(.secondary)
//                    }
//                }
//            }
//        }
//    }
    
    // Extract complex section into a separate computed property
    private var basicInformationSection: some View {
        Section("Basic Information") {
            VStack(alignment: .leading, spacing: 4) {
                TextField("Name", text: $name)
                    .onChange(of: name) { _, _ in nameEdited = true }
                if nameEdited && !isNameValid {
                    Text("Name cannot be empty and must not contain numbers.")
                        .font(.caption)
                        .foregroundColor(.red)
                }
            }
            
            VStack(alignment: .leading, spacing: 4) {
                TextField("Year", text: $year)
                    .keyboardType(.numberPad)
                    .onChange(of: year) { _, _ in yearEdited = true }
                if yearEdited && !isYearValid {
                    Text("Year must be a number between 1900 and the current year.")
                        .font(.caption)
                        .foregroundColor(.red)
                }
            }
            
            VStack(alignment: .leading, spacing: 4) {
                TextField("Make", text: $make)
                    .onChange(of: make) { _, _ in makeEdited = true }
                if makeEdited && !isMakeValid {
                    Text("Make cannot be empty.")
                        .font(.caption)
                        .foregroundColor(.red)
                }
            }
            
            VStack(alignment: .leading, spacing: 4) {
                TextField("Model", text: $model)
                    .onChange(of: model) { _, _ in modelEdited = true }
                if modelEdited && !isModelValid {
                    Text("Model cannot be empty.")
                        .font(.caption)
                        .foregroundColor(.red)
                }
            }
            
            VStack(alignment: .leading, spacing: 4) {
                TextField("VIN", text: $vin)
                    .onChange(of: vin) { _, _ in vinEdited = true }
                if vinEdited && !isVINValid {
                    Text("VIN must be exactly 17 characters.")
                        .font(.caption)
                        .foregroundColor(.red)
                }
            }
            
            VStack(alignment: .leading, spacing: 4) {
                TextField("License Plate", text: $licensePlate)
                    .onChange(of: licensePlate) { _, _ in licensePlateEdited = true }
                if licensePlateEdited && !isLicensePlateValid {
                    Text("License Plate cannot be empty.")
                        .font(.caption)
                        .foregroundColor(.red)
                }
            }
        }
    }
    
    private var vehicleDetailsSection: some View {
        Section("Vehicle Details") {
            Picker("Vehicle Type", selection: $vehicleType) {
                ForEach(VehicleType.allCases, id: \.self) { type in
                    Text(type.rawValue).tag(type)
                }
            }
            
            TextField("Color", text: $color)
            
            Picker("Body Type", selection: $bodyType) {
                ForEach(BodyType.allCases, id: \.self) { type in
                    Text(type.rawValue).tag(type)
                }
            }
            
            VStack(alignment: .leading, spacing: 4) {
                TextField("Body Subtype", text: $bodySubtype)
                    .onChange(of: bodySubtype) { _, _ in bodySubtypeEdited = true }
                if bodySubtypeEdited && !isBodySubtypeValid {
                    Text("Body Subtype cannot be empty.")
                        .font(.caption)
                        .foregroundColor(.red)
                }
            }
            
            VStack(alignment: .leading, spacing: 4) {
                TextField("MSRP", text: $msrp)
                    .keyboardType(.decimalPad)
                    .onChange(of: msrp) { _, _ in msrpEdited = true }
                if msrpEdited && !isMSRPValid {
                    Text("MSRP must be a positive number.")
                        .font(.caption)
                        .foregroundColor(.red)
                }
            }
        }
=======
//        .photosPicker(isPresented: $showingPollutionPicker, selection: $selectedPollutionItem)
//        .photosPicker(isPresented: $showingRCPicker, selection: $selectedRCItem)
//        .photosPicker(isPresented: $showingInsurancePicker, selection: $selectedInsuranceItem)
//        .onChange(of: selectedPollutionItem) { _, newItem in
//            Task {
//                if let data = try? await newItem?.loadTransferable(type: Data.self) {
//                    pollutionCertificate = data
//                }
//            }
//        }
//        .onChange(of: selectedRCItem) { _, newItem in
//            Task {
//                if let data = try? await newItem?.loadTransferable(type: Data.self) {
//                    rc = data
//                }
//            }
//        }
//        .onChange(of: selectedInsuranceItem) { _, newItem in
//            Task {
//                if let data = try? await newItem?.loadTransferable(type: Data.self) {
//                    insurance = data
//                }
//            }
//        }
>>>>>>> 59949d4e
    }
    
    private func saveVehicle() {
        // Prevent duplicate taps.
        guard !isSaving else { return }
        isSaving = true
        
        if let originalVehicle = vehicle {
            // Build an updated Vehicle using current state values.
            let updatedVehicle = Vehicle(
                id: originalVehicle.id,
                name: name,
                year: Int(year) ?? originalVehicle.year,
                make: make,
                model: model,
                vin: vin,
                licensePlate: licensePlate,
                vehicleType: vehicleType,
                color: color,
                bodyType: bodyType,
                bodySubtype: bodySubtype,
                msrp: Double(msrp) ?? originalVehicle.msrp,
                pollutionExpiry: pollutionExpiry,
                insuranceExpiry: insuranceExpiry,
                status: originalVehicle.status,
                driverId: originalVehicle.driverId
            )
            
            Task {
                defer { isSaving = false }
                do {
                    try await SupabaseDataController.shared.updateVehicle(vehicle: updatedVehicle)
                    await vehicleManager.loadVehiclesAsync()
                } catch {
                    print("Error updating vehicle: \(error.localizedDescription)")
                }
            }
        } else {
            let newVehicle = Vehicle(
                name: name,
                year: Int(year) ?? 0,
                make: make,
                model: model,
                vin: vin,
                licensePlate: licensePlate,
                vehicleType: vehicleType,
                color: color,
                bodyType: bodyType,
                bodySubtype: bodySubtype,
                msrp: Double(msrp) ?? 0,
                pollutionExpiry: pollutionExpiry,
                insuranceExpiry: insuranceExpiry,
                status: .available
            )
            Task {
                defer { isSaving = false }
                do {
                    try await SupabaseDataController.shared.insertVehicle(vehicle: newVehicle)
                    await vehicleManager.loadVehiclesAsync()
                } catch {
                    print("Error inserting vehicle: \(error.localizedDescription)")
                }
            }
        }
        
        // Toggle back to view mode if editing; dismiss if adding a new vehicle.
        if isEditing {
            isEditing = false
        } else {
            dismiss()
        }
    }

//    private func loadVehicleDetails() {
//        
//        isLoadingDetails = true
//        detailLoadError = nil
        
//        Task {
//            do {
//                if let fullDetails = try await SupabaseDataController.shared.fetchVehicleDetails(vehicleId: vehicle.id) {
//                    await MainActor.run {
//                        // Only update the document data
//                        pollutionCertificate = fullDetails.documents?.pollutionCertificate
//                        rc = fullDetails.documents?.rc
//                        insurance = fullDetails.documents?.insurance
//                        
//                        isLoadingDetails = false
//                    }
//                } else {
//                    await MainActor.run {
//                        detailLoadError = "Could not find detailed vehicle information"
//                        isLoadingDetails = false
//                    }
//                }
//            } catch {
//                await MainActor.run {
//                    detailLoadError = error.localizedDescription
//                    isLoadingDetails = false
//                }
//            }
//        }
//    }
}

struct VehicleSaveView: View {
    @Environment(\.dismiss) private var dismiss
    @ObservedObject var vehicleManager: VehicleManager

    @State private var name: String = ""
    @State private var year: String = ""
    @State private var make: String = ""
    @State private var model: String = ""
    @State private var vin: String = ""
    @State private var licensePlate: String = ""
    @State private var vehicleType: VehicleType = .truck
    @State private var color: String = ""
    @State private var bodyType: BodyType = .cargo
    @State private var bodySubtype: String = ""
    @State private var msrp: String = ""
    @State private var pollutionExpiry: Date = Date()
    @State private var insuranceExpiry: Date = Date()

    @State private var pollutionCertificate: Data?
    @State private var rc: Data?
    @State private var insurance: Data?

//    @State private var showingPollutionPicker = false
//    @State private var showingRCPicker = false
//    @State private var showingInsurancePicker = false
//
//    @State private var selectedPollutionItem: PhotosPickerItem?
//    @State private var selectedRCItem: PhotosPickerItem?
//    @State private var selectedInsuranceItem: PhotosPickerItem?

    // MARK: - Touched State Variables
    @State private var nameEdited = false
    @State private var yearEdited = false
    @State private var makeEdited = false
    @State private var modelEdited = false
    @State private var vinEdited = false
    @State private var licensePlateEdited = false
    @State private var bodySubtypeEdited = false
    @State private var msrpEdited = false
    
    // MARK: - Save Operation State
    @State private var isSaving = false

    // MARK: - Field Validations

    // Name must not be empty, must not start with a number, and must not contain any digits.
    private var isNameValid: Bool {
        let trimmed = name.trimmingCharacters(in: .whitespacesAndNewlines)
        guard !trimmed.isEmpty else { return false }
        // Only letters (upper and lowercase) and spaces allowed.
        let regex = "^[A-Za-z ]+$"
        return NSPredicate(format: "SELF MATCHES %@", regex).evaluate(with: trimmed)
    }

    private var isYearValid: Bool {
        if let y = Int(year) {
            let currentYear = Calendar.current.component(.year, from: Date())
            return y >= 1900 && y <= currentYear
        }
        return false
    }

    private var isMakeValid: Bool {
        !make.trimmingCharacters(in: .whitespacesAndNewlines).isEmpty
    }

    private var isModelValid: Bool {
        !model.trimmingCharacters(in: .whitespacesAndNewlines).isEmpty
    }

    private var isVINValid: Bool {
        let trimmed = vin.trimmingCharacters(in: .whitespacesAndNewlines)
        return !trimmed.isEmpty && trimmed.count == 17
    }

    private var isLicensePlateValid: Bool {
        !licensePlate.trimmingCharacters(in: .whitespacesAndNewlines).isEmpty
    }

    private var isBodySubtypeValid: Bool {
        !bodySubtype.trimmingCharacters(in: .whitespacesAndNewlines).isEmpty
    }

    private var isMSRPValid: Bool {
        if let msrpValue = Double(msrp) {
            return msrpValue > 0
        }
        return false
    }

    // Overall form is valid if all validations pass.
    private var isFormValid: Bool {
        isNameValid &&
        isYearValid &&
        isMakeValid &&
        isModelValid &&
        isVINValid &&
        isLicensePlateValid &&
        isBodySubtypeValid &&
        isMSRPValid
    }

    var body: some View {
        NavigationView {
            Form {
                Section(header: Text("Basic Information")) {
                    VStack(alignment: .leading, spacing: 4) {
                        TextField("Name", text: $name)
                            .onChange(of: name) { _, _ in nameEdited = true }
                        if nameEdited && !isNameValid {
                            Text("Name must not be empty or contain numbers.")
                                .font(.caption)
                                .foregroundColor(.red)
                        }
                    }

                    VStack(alignment: .leading, spacing: 4) {
                        TextField("Year", text: $year)
                            .keyboardType(.numberPad)
                            .onChange(of: year) { _, _ in yearEdited = true }
                        if yearEdited && !isYearValid {
                            Text("Year must be a number between 1900 and the current year.")
                                .font(.caption)
                                .foregroundColor(.red)
                        }
                    }

                    VStack(alignment: .leading, spacing: 4) {
                        TextField("Make", text: $make)
                            .onChange(of: make) { _, _ in makeEdited = true }
                        if makeEdited && !isMakeValid {
                            Text("Make cannot be empty.")
                                .font(.caption)
                                .foregroundColor(.red)
                        }
                    }

                    VStack(alignment: .leading, spacing: 4) {
                        TextField("Model", text: $model)
                            .onChange(of: model) { _, _ in modelEdited = true }
                        if modelEdited && !isModelValid {
                            Text("Model cannot be empty.")
                                .font(.caption)
                                .foregroundColor(.red)
                        }
                    }

                    VStack(alignment: .leading, spacing: 4) {
                        TextField("VIN", text: $vin)
                            .onChange(of: vin) { _, _ in vinEdited = true }
                        if vinEdited && !isVINValid {
                            Text("VIN must be exactly 17 characters.")
                                .font(.caption)
                                .foregroundColor(.red)
                        }
                    }

                    VStack(alignment: .leading, spacing: 4) {
                        TextField("License Plate", text: $licensePlate)
                            .onChange(of: licensePlate) { _, _ in licensePlateEdited = true }
                        if licensePlateEdited && !isLicensePlateValid {
                            Text("License Plate cannot be empty.")
                                .font(.caption)
                                .foregroundColor(.red)
                        }
                    }
                }

                Section(header: Text("Vehicle Details")) {
                    Picker("Vehicle Type", selection: $vehicleType) {
                        ForEach(VehicleType.allCases, id: \.self) { type in
                            Text(type.rawValue.capitalized)
                        }
                    }
                    
                    TextField("Color", text: $color)
                    
                    Picker("Body Type", selection: $bodyType) {
                        ForEach(BodyType.allCases, id: \.self) { type in
                            Text(type.rawValue.capitalized)
                        }
                    }
                    
                    VStack(alignment: .leading, spacing: 4) {
                        TextField("Body Subtype", text: $bodySubtype)
                            .onChange(of: bodySubtype) { _, _ in bodySubtypeEdited = true }
                        if bodySubtypeEdited && !isBodySubtypeValid {
                            Text("Body Subtype cannot be empty.")
                                .font(.caption)
                                .foregroundColor(.red)
                        }
                    }
                    
                    VStack(alignment: .leading, spacing: 4) {
                        TextField("MSRP", text: $msrp)
                            .keyboardType(.decimalPad)
                            .onChange(of: msrp) { _, _ in msrpEdited = true }
                        if msrpEdited && !isMSRPValid {
                            Text("MSRP must be a positive number.")
                                .font(.caption)
                                .foregroundColor(.red)
                        }
                    }
                }

                // Documents Section remains unchanged.
//                DocumentsSection(
//                    pollutionCertificate: $pollutionCertificate,
//                    rc: $rc,
//                    insurance: $insurance,
//                    pollutionExpiry: $pollutionExpiry,
//                    insuranceExpiry: $insuranceExpiry,
//                    showingPollutionPicker: $showingPollutionPicker,
//                    showingRCPicker: $showingRCPicker,
//                    showingInsurancePicker: $showingInsurancePicker
//                )
            }
            .navigationTitle("Add Vehicle")
            .navigationBarTitleDisplayMode(.inline)
            .toolbar {
                ToolbarItem(placement: .navigationBarTrailing) {
                    Button("Save") {
                        saveVehicle()
                    }
                    .disabled(!isFormValid || isSaving)
                }
                ToolbarItem(placement: .navigationBarLeading) {
                    Button("Cancel") {
                        dismiss()
                    }
                }
            }
            // Document pickers for uploading attachments.
//            .photosPicker(isPresented: $showingPollutionPicker, selection: $selectedPollutionItem)
//            .photosPicker(isPresented: $showingRCPicker, selection: $selectedRCItem)
//            .photosPicker(isPresented: $showingInsurancePicker, selection: $selectedInsuranceItem)
//            .onChange(of: selectedPollutionItem) { _, newItem in
//                Task {
//                    if let data = try? await newItem?.loadTransferable(type: Data.self) {
//                        pollutionCertificate = data
//                    }
//                }
//            }
//            .onChange(of: selectedRCItem) { _, newItem in
//                Task {
//                    if let data = try? await newItem?.loadTransferable(type: Data.self) {
//                        rc = data
//                    }
//                }
//            }
//            .onChange(of: selectedInsuranceItem) { _, newItem in
//                Task {
//                    if let data = try? await newItem?.loadTransferable(type: Data.self) {
//                        insurance = data
//                    }
//                }
//            }
        }
    }

    private func saveVehicle() {
        // Prevent duplicate taps.
        guard !isSaving else { return }
        isSaving = true

//        let documents = VehicleDocuments(
//            pollutionCertificate: pollutionCertificate ?? Data(),
//            rc: rc ?? Data(),
//            insurance: insurance ?? Data()
//        )

        let newVehicle = Vehicle(
            name: name,
            year: Int(year) ?? 0,
            make: make,
            model: model,
            vin: vin,
            licensePlate: licensePlate,
            vehicleType: vehicleType,
            color: color,
            bodyType: bodyType,
            bodySubtype: bodySubtype,
            msrp: Double(msrp) ?? 0,
            pollutionExpiry: pollutionExpiry,
            insuranceExpiry: insuranceExpiry,
            status: .available
        )

        Task {
            defer { isSaving = false }
            do {
                try await SupabaseDataController.shared.insertVehicle(vehicle: newVehicle)
                await vehicleManager.loadVehiclesAsync()
                dismiss()
            } catch {
                print("Error inserting vehicle: \(error.localizedDescription)")
            }
        }
    }
}<|MERGE_RESOLUTION|>--- conflicted
+++ resolved
@@ -209,7 +209,7 @@
 //    @State private var showingPollutionPicker = false
 //    @State private var showingRCPicker = false
 //    @State private var showingInsurancePicker = false
-    
+//    
 //    @State private var selectedPollutionItem: PhotosPickerItem?
 //    @State private var selectedRCItem: PhotosPickerItem?
 //    @State private var selectedInsuranceItem: PhotosPickerItem?
@@ -315,60 +315,13 @@
                 basicInformationSection
                 vehicleDetailsSection
                 
-<<<<<<< HEAD
                 // Documents Section
-                documentSection
+//                documentSection
             } else {
                 // View mode sections
                 readOnlyBasicInfoSection
                 readOnlyVehicleDetailsSection
 //                readOnlyDocumentsSection
-=======
-                // Documents Section remains unchanged.
-//                DocumentsSection(
-//                    pollutionCertificate: $pollutionCertificate,
-//                    rc: $rc,
-//                    insurance: $insurance,
-//                    pollutionExpiry: $pollutionExpiry,
-//                    insuranceExpiry: $insuranceExpiry,
-//                    showingPollutionPicker: $showingPollutionPicker,
-//                    showingRCPicker: $showingRCPicker,
-//                    showingInsurancePicker: $showingInsurancePicker
-//                )
-            } else {
-                // View mode: show a read-only summary of the vehicle details.
-                Section("Basic Information") {
-                    LabeledContent("Name", value: name)
-                    LabeledContent("Year", value: year)
-                    LabeledContent("Make", value: make)
-                    LabeledContent("Model", value: model)
-                    LabeledContent("VIN", value: vin)
-                    LabeledContent("License Plate", value: licensePlate)
-                }
-                
-                Section("Vehicle Details") {
-                    LabeledContent("Type", value: vehicleType.rawValue.capitalized)
-                    LabeledContent("Color", value: color)
-                    LabeledContent("Body Type", value: bodyType.rawValue.capitalized)
-                    LabeledContent("Body Subtype", value: bodySubtype)
-                    LabeledContent("MSRP", value: msrp)
-                }
-                
-//                Section("Documents") {
-//                    LabeledContent("Pollution Certificate", value: pollutionCertificate != nil ? "Attached" : "Not Attached")
-//                    LabeledContent("RC", value: rc != nil ? "Attached" : "Not Attached")
-//                    LabeledContent("Insurance", value: insurance != nil ? "Attached" : "Not Attached")
-//                    LabeledContent("Pollution Expiry", value: pollutionExpiry.formatted(date: .long, time: .omitted))
-//                    LabeledContent("Insurance Expiry", value: insuranceExpiry.formatted(date: .long, time: .omitted))
-//                }
-                
-                if let vehicle = vehicle {
-                    StatusSection(
-                        status: vehicle.status,
-                        driverName: nil // Optionally look up the driver's name from driver ID
-                    )
-                }
->>>>>>> 59949d4e
             }
         }
         .navigationTitle("Vehicle Details")
@@ -376,30 +329,30 @@
         .toolbar {
             toolbarItems
         }
-        .photosPicker(isPresented: $showingPollutionPicker, selection: $selectedPollutionItem)
-        .photosPicker(isPresented: $showingRCPicker, selection: $selectedRCItem)
-        .photosPicker(isPresented: $showingInsurancePicker, selection: $selectedInsuranceItem)
-        .onChange(of: selectedPollutionItem) { _, newItem in
-            Task {
-                if let data = try? await newItem?.loadTransferable(type: Data.self) {
-                    pollutionCertificate = data
-                }
-            }
-        }
-        .onChange(of: selectedRCItem) { _, newItem in
-            Task {
-                if let data = try? await newItem?.loadTransferable(type: Data.self) {
-                    rc = data
-                }
-            }
-        }
-        .onChange(of: selectedInsuranceItem) { _, newItem in
-            Task {
-                if let data = try? await newItem?.loadTransferable(type: Data.self) {
-                    insurance = data
-                }
-            }
-        }
+//        .photosPicker(isPresented: $showingPollutionPicker, selection: $selectedPollutionItem)
+//        .photosPicker(isPresented: $showingRCPicker, selection: $selectedRCItem)
+//        .photosPicker(isPresented: $showingInsurancePicker, selection: $selectedInsuranceItem)
+//        .onChange(of: selectedPollutionItem) { _, newItem in
+//            Task {
+//                if let data = try? await newItem?.loadTransferable(type: Data.self) {
+//                    pollutionCertificate = data
+//                }
+//            }
+//        }
+//        .onChange(of: selectedRCItem) { _, newItem in
+//            Task {
+//                if let data = try? await newItem?.loadTransferable(type: Data.self) {
+//                    rc = data
+//                }
+//            }
+//        }
+//        .onChange(of: selectedInsuranceItem) { _, newItem in
+//            Task {
+//                if let data = try? await newItem?.loadTransferable(type: Data.self) {
+//                    insurance = data
+//                }
+//            }
+//        }
 //        .onAppear {
 //            if let vehicle = vehicle {
 //                loadVehicleDetails()
@@ -449,21 +402,20 @@
                 }
             }
         }
-<<<<<<< HEAD
-    }
-    
-    private var documentSection: some View {
-        DocumentsSection(
-            pollutionCertificate: $pollutionCertificate,
-            rc: $rc,
-            insurance: $insurance,
-            pollutionExpiry: $pollutionExpiry,
-            insuranceExpiry: $insuranceExpiry,
-            showingPollutionPicker: $showingPollutionPicker,
-            showingRCPicker: $showingRCPicker,
-            showingInsurancePicker: $showingInsurancePicker
-        )
-    }
+    }
+    
+//    private var documentSection: some View {
+//        DocumentsSection(
+//            pollutionCertificate: $pollutionCertificate,
+//            rc: $rc,
+//            insurance: $insurance,
+//            pollutionExpiry: $pollutionExpiry,
+//            insuranceExpiry: $insuranceExpiry,
+//            showingPollutionPicker: $showingPollutionPicker,
+//            showingRCPicker: $showingRCPicker,
+//            showingInsurancePicker: $showingInsurancePicker
+//        )
+//    }
     
     private var readOnlyBasicInfoSection: some View {
         Section("Basic Information") {
@@ -667,32 +619,6 @@
                 }
             }
         }
-=======
-//        .photosPicker(isPresented: $showingPollutionPicker, selection: $selectedPollutionItem)
-//        .photosPicker(isPresented: $showingRCPicker, selection: $selectedRCItem)
-//        .photosPicker(isPresented: $showingInsurancePicker, selection: $selectedInsuranceItem)
-//        .onChange(of: selectedPollutionItem) { _, newItem in
-//            Task {
-//                if let data = try? await newItem?.loadTransferable(type: Data.self) {
-//                    pollutionCertificate = data
-//                }
-//            }
-//        }
-//        .onChange(of: selectedRCItem) { _, newItem in
-//            Task {
-//                if let data = try? await newItem?.loadTransferable(type: Data.self) {
-//                    rc = data
-//                }
-//            }
-//        }
-//        .onChange(of: selectedInsuranceItem) { _, newItem in
-//            Task {
-//                if let data = try? await newItem?.loadTransferable(type: Data.self) {
-//                    insurance = data
-//                }
-//            }
-//        }
->>>>>>> 59949d4e
     }
     
     private func saveVehicle() {
@@ -820,13 +746,13 @@
     @State private var rc: Data?
     @State private var insurance: Data?
 
-//    @State private var showingPollutionPicker = false
-//    @State private var showingRCPicker = false
-//    @State private var showingInsurancePicker = false
-//
-//    @State private var selectedPollutionItem: PhotosPickerItem?
-//    @State private var selectedRCItem: PhotosPickerItem?
-//    @State private var selectedInsuranceItem: PhotosPickerItem?
+    @State private var showingPollutionPicker = false
+    @State private var showingRCPicker = false
+    @State private var showingInsurancePicker = false
+
+    @State private var selectedPollutionItem: PhotosPickerItem?
+    @State private var selectedRCItem: PhotosPickerItem?
+    @State private var selectedInsuranceItem: PhotosPickerItem?
 
     // MARK: - Touched State Variables
     @State private var nameEdited = false
