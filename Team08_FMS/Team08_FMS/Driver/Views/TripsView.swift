import SwiftUI
import CoreLocation

struct TripsView: View {
    @StateObject private var tripController = TripDataController.shared
    @StateObject private var availabilityManager = DriverAvailabilityManager.shared
    @State private var selectedFilter: TripFilter = .all
    @State private var showingError = false
    
    enum TripFilter {
        case all, current, upcoming, delivered
    }
    
    var body: some View {
        VStack(spacing: 0) {
            // Filter Picker
            Picker("Filter", selection: $selectedFilter) {
                Text("All").tag(TripFilter.all)
                Text("Current").tag(TripFilter.current)
                Text("Upcoming").tag(TripFilter.upcoming)
                Text("Delivered").tag(TripFilter.delivered)
            }
            .pickerStyle(.segmented)
            .padding()
            
            // Trips List
            ScrollView {
                LazyVStack(spacing: 16) {
                    ForEach(filteredTrips) { trip in
                        TripCard(trip: trip)
                    }
                }
                .padding()
            }
        }
        .navigationTitle("Trips")
        .alert("Error", isPresented: $showingError) {
            Button("OK") {
                showingError = false
            }
        } message: {
            if let error = tripController.error {
                switch error {
                case .fetchError(let message),
                     .decodingError(let message),
                     .vehicleError(let message),
                     .updateError(let message):
                    Text(message)
                }
            }
        }
        .onChange(of: tripController.error) { error in
            showingError = error != nil
        }
    }
    
    private var filteredTrips: [Trip] {
        switch selectedFilter {
        case .all:
            var allTrips: [Trip] = []
            if let currentTrip = tripController.currentTrip,
               currentTrip.status == .inProgress && availabilityManager.isAvailable {
                allTrips.append(currentTrip)
            }
            
            // Only include upcoming trips if driver is available
            if availabilityManager.isAvailable {
                allTrips.append(contentsOf: tripController.upcomingTrips)
            }
            
            // Add delivered trips
            allTrips.append(contentsOf: tripController.recentDeliveries.map { delivery in
                createTripFromDelivery(delivery)
            })
            
            return allTrips
        case .current:
            if let currentTrip = tripController.currentTrip,
               currentTrip.status == .inProgress && availabilityManager.isAvailable {
                return [currentTrip]
            }
            return []
        case .upcoming:
            return availabilityManager.isAvailable ? tripController.upcomingTrips : []
        case .delivered:
            // Convert recent deliveries to Trip objects
            return tripController.recentDeliveries.map { delivery in
<<<<<<< HEAD
                createTripFromDelivery(delivery)
=======
                Trip(
                    name: delivery.vehicle,
                    destination: delivery.location,
                    address: delivery.location,
                    eta: "",
                    distance: "",
                    status: .completed,
                    vehicleDetails: Vehicle(
                        name: "Tesla",
                        year: 2023,
                        make: "Tesla",
                        model: "Model Y",
                        vin: "5YJYGDEE3MF123456",
                        licensePlate: "TESLA88",
                        vehicleType: .car,
                        color: "White",
                        bodyType: .suv,
                        bodySubtype: "Electric",
                        msrp: 55000.0,
                        pollutionExpiry: Date(),
                        insuranceExpiry: Date(),
                        status: .available
                    ),
                    sourceCoordinate: CLLocationCoordinate2D(latitude: 0, longitude: 0),
                    destinationCoordinate: CLLocationCoordinate2D(latitude: 0, longitude: 0),
                    startingPoint: delivery.location
                )
>>>>>>> d741ad49
            }
        }
    }
    
    // Helper function to create Trip from DeliveryDetails
    private func createTripFromDelivery(_ delivery: DeliveryDetails) -> Trip {
        // Extract information from delivery notes
        let deliveryNotes = delivery.notes
        var cargoType = "General Cargo"
        var tripName = "Trip-\(delivery.id.uuidString.prefix(4))"
        var distance = ""
        var startingPoint = ""
        
        // Parse notes to extract structured data
        let lines = deliveryNotes.split(separator: "\n")
        for line in lines {
            if line.hasPrefix("Trip:") {
                tripName = String(line.dropFirst(5).trimmingCharacters(in: .whitespaces))
            } else if line.hasPrefix("Cargo:") {
                cargoType = String(line.dropFirst(6).trimmingCharacters(in: .whitespaces))
            } else if line.hasPrefix("Distance:") {
                distance = String(line.dropFirst(9).trimmingCharacters(in: .whitespaces))
            } else if line.hasPrefix("From:") {
                startingPoint = String(line.dropFirst(5).trimmingCharacters(in: .whitespaces))
            }
        }
        
        // Create a Trip object with the delivery information
        return Trip(
            id: delivery.id,
            name: tripName,
            destination: delivery.location,
            address: delivery.location,
            eta: "",
            distance: distance,
            status: .delivered,
            vehicleDetails: Vehicle(
                name: "Vehicle",
                year: 2023,
                make: "Unknown",
                model: "Unknown",
                vin: "Unknown",
                licensePlate: delivery.vehicle,
                vehicleType: .truck,
                color: "Unknown",
                bodyType: .cargo,
                bodySubtype: "Unknown",
                msrp: 0.0,
                pollutionExpiry: Date(),
                insuranceExpiry: Date(),
                status: .available,
                documents: VehicleDocuments()
            ),
            sourceCoordinate: CLLocationCoordinate2D(latitude: 0, longitude: 0),
            destinationCoordinate: CLLocationCoordinate2D(latitude: 0, longitude: 0),
            startingPoint: startingPoint.isEmpty ? delivery.location : startingPoint,
            notes: deliveryNotes
        )
    }
}

struct TripCard: View {
    let trip: Trip
    @State private var showingDetails = false
    
    var body: some View {
        VStack(alignment: .leading, spacing: 12) {
            HStack {
                Text(statusText)
                    .font(.subheadline)
                    .padding(.horizontal, 8)
                    .padding(.vertical, 4)
                    .background(statusColor.opacity(0.2))
                    .foregroundColor(statusColor)
                    .cornerRadius(8)
                
                Spacer()
                
                if !trip.eta.isEmpty {
                    Text(trip.eta)
                        .font(.subheadline)
                        .foregroundColor(.secondary)
                }
            }
            
            Text(trip.name)
                .font(.headline)
            
            Text(trip.destination)
                .font(.subheadline)
                .foregroundColor(.secondary)
            
            if !trip.distance.isEmpty {
                Text(trip.distance)
                    .font(.subheadline)
                    .foregroundColor(.secondary)
            }
            
            Button(action: { showingDetails = true }) {
                Text("View Details")
                    .font(.subheadline)
                    .foregroundColor(.blue)
            }
        }
        .padding()
        .background(Color(.systemBackground))
        .cornerRadius(12)
        .shadow(radius: 2)
        .sheet(isPresented: $showingDetails) {
            TripDetailsView(trip: trip)
        }
    }
    
    private var statusText: String {
        switch trip.status {
        case .inProgress:
            return "In Progress"
        case .pending:
            return "Pending"
        case .delivered:
            return "Completed"
        case .assigned:
            return "Assigned"
        }
    }
    
    private var statusColor: Color {
        switch trip.status {
        case .inProgress:
            return .blue
        case .pending:
            return .green
        case .delivered:
            return .gray
        case .assigned:
            return .yellow
        }
    }
}

struct TripDetailsView: View {
    @Environment(\.presentationMode) var presentationMode
    let trip: Trip
    
    var body: some View {
        NavigationView {
            List {
                Section(header: Text("Trip Information")) {
                    TripDetailRow(icon: "number", title: "Trip ID", value: trip.name)
                    TripDetailRow(icon: "mappin.circle.fill", title: "Destination", value: trip.destination)
                    TripDetailRow(icon: "location.fill", title: "Address", value: trip.address)
                    if !trip.eta.isEmpty {
                        TripDetailRow(icon: "clock.fill", title: "ETA", value: trip.eta)
                    }
                    if !trip.distance.isEmpty {
                        TripDetailRow(icon: "arrow.left.and.right", title: "Distance", value: trip.distance)
                    }
                }
                
                Section(header: Text("Vehicle Information")) {
                    TripDetailRow(icon: "car.fill", title: "Vehicle Type", value: trip.vehicleDetails.bodyType.rawValue)
                    if !trip.vehicleDetails.licensePlate.isEmpty {
                        TripDetailRow(icon: "number", title: "License Plate", value: trip.vehicleDetails.licensePlate)
                    }
                }
            }
            .navigationTitle("Trip Details")
            .navigationBarTitleDisplayMode(.inline)
            .toolbar {
                ToolbarItem(placement: .navigationBarTrailing) {
                    Button("Done") {
                        presentationMode.wrappedValue.dismiss()
                    }
                }
            }
        }
    }
}

struct TripDetailRow: View {
    let icon: String
    let title: String
    let value: String
    
    var body: some View {
        HStack {
            Image(systemName: icon)
                .foregroundColor(.blue)
                .frame(width: 24)
            
            Text(title)
                .foregroundColor(.gray)
            
            Spacer()
            
            Text(value)
                .foregroundColor(.primary)
        }
    }
}

#Preview {
    NavigationView {
        TripsView()
    }
} <|MERGE_RESOLUTION|>--- conflicted
+++ resolved
@@ -49,7 +49,7 @@
                 }
             }
         }
-        .onChange(of: tripController.error) { error in
+        .onChange(of: tripController.error) { error, _ in
             showingError = error != nil
         }
     }
@@ -85,16 +85,14 @@
         case .delivered:
             // Convert recent deliveries to Trip objects
             return tripController.recentDeliveries.map { delivery in
-<<<<<<< HEAD
-                createTripFromDelivery(delivery)
-=======
+                
                 Trip(
                     name: delivery.vehicle,
                     destination: delivery.location,
                     address: delivery.location,
                     eta: "",
                     distance: "",
-                    status: .completed,
+                    status: .delivered,
                     vehicleDetails: Vehicle(
                         name: "Tesla",
                         year: 2023,
@@ -115,7 +113,6 @@
                     destinationCoordinate: CLLocationCoordinate2D(latitude: 0, longitude: 0),
                     startingPoint: delivery.location
                 )
->>>>>>> d741ad49
             }
         }
     }
@@ -166,8 +163,7 @@
                 msrp: 0.0,
                 pollutionExpiry: Date(),
                 insuranceExpiry: Date(),
-                status: .available,
-                documents: VehicleDocuments()
+                status: .available
             ),
             sourceCoordinate: CLLocationCoordinate2D(latitude: 0, longitude: 0),
             destinationCoordinate: CLLocationCoordinate2D(latitude: 0, longitude: 0),
