--- conflicted
+++ resolved
@@ -77,9 +77,6 @@
         case .upcoming:
             return availabilityManager.isAvailable ? tripController.upcomingTrips : []
         case .delivered:
-<<<<<<< HEAD
-            return tripController.deliveredTrips
-=======
             // Convert recent deliveries to Trip objects
             return tripController.recentDeliveries.map { delivery in
                 
@@ -111,7 +108,6 @@
                     startingPoint: delivery.location
                 )
             }
->>>>>>> 69816cf4
         }
     }
     
