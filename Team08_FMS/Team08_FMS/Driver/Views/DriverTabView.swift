import SwiftUI
import MapKit
import AVFoundation
import CoreLocation

// Import custom components
import SwiftUI

struct DriverTabView: View {
    @StateObject private var availabilityManager = DriverAvailabilityManager.shared
    @StateObject private var tripController = TripDataController.shared

    @State private var showingChatBot = false
    @State private var showingPreTripInspection = false
    @State private var showingPostTripInspection = false
    @State private var showingVehicleDetails = false
    @State private var showingAlert = false
    @State private var alertMessage = ""
    @State private var selectedTab = 0
    @State private var showingProfileView = false
    
    // State properties for trip data
    @State private var currentTrip: Trip?
    @State private var upcomingTrips: [Trip] = []
    @State private var deliveredTrips: [Trip] = []
    
    @State private var showingNavigation = false
    @State private var showingDeliveryDetails = false
    @State private var selectedDelivery: DeliveryDetails?
    @State private var isCurrentTripDeclined = false
    @State private var tripQueue: [Trip] = []
    
    // Route Information
    @State private var availableRoutes: [RouteOption] = [
        RouteOption(id: "1", name: "Route 1", eta: "25 mins", distance: "8.5 km", isRecommended: true),
        RouteOption(id: "2", name: "Route 2", eta: "32 mins", distance: "7.8 km", isRecommended: false),
        RouteOption(id: "3", name: "Route 3", eta: "1h 21m", distance: "53 km", isRecommended: false)
    ]
    @State private var selectedRouteId: String = "1"
    
    init() {
        // Initialize from the TripDataController instead
        _currentTrip = State(initialValue: TripDataController.shared.currentTrips.first)
        _upcomingTrips = State(initialValue: TripDataController.shared.upcomingTrips)
        _deliveredTrips = State(initialValue: TripDataController.shared.deliveredTrips)
    }
    
    var body: some View {
        TabView(selection: $selectedTab) {
            mainContentView
                .tabItem {
                    Label("Home", systemImage: "house.fill")
                }
                .tag(0)
            
            NavigationView {
                TripsView()
            }
            .tabItem {
                Label("Trips", systemImage: "car.fill")
            }
            .tag(1)
        }
        .environmentObject(tripController)
        .animation(.easeInOut(duration: 0.3), value: selectedTab)
<<<<<<< HEAD
        .onChange(of: tripController.currentTrips) { newTrips in
            currentTrip = newTrips.first
=======
        .onChange(of: tripController.currentTrip) { newTrip, _ in
            currentTrip = newTrip
>>>>>>> 69816cf4
        }
        .onChange(of: tripController.upcomingTrips) { newTrips,  _ in
            upcomingTrips = newTrips
        }
<<<<<<< HEAD
        .onChange(of: tripController.deliveredTrips) { newTrips in
            deliveredTrips = newTrips
=======
        .onChange(of: tripController.recentDeliveries) { newDeliveries, _ in
            recentDeliveries = newDeliveries
>>>>>>> 69816cf4
        }
        .onAppear {
            // Refresh data when view appears
            Task {
                await tripController.refreshTrips()
            }
        }
    }
    
    private var mainContentView: some View {
        ZStack {
            // Background gradient
            LinearGradient(
                gradient: Gradient(colors: [Color.blue.opacity(0.05), Color.white]),
                startPoint: .top,
                endPoint: .center
            )
            .edgesIgnoringSafeArea(.all)
            
            NavigationView {
                ZStack {
                    if tripController.isLoading {
                        VStack {
                            ProgressView()
                                .scaleEffect(1.5)
                                .padding()
                            Text("Loading trips...")
                                .foregroundColor(.gray)
                        }
                    } else {
                        ScrollView(.vertical, showsIndicators: false) {
                            VStack(spacing: 24) {
                                // Current Delivery Card
                                if let currentTrip = currentTrip,
                                   currentTrip.status == .inProgress && availabilityManager.isAvailable {
                                    currentDeliveryCard(currentTrip)
                                }
                                
                                // Only show upcoming trips and trip queue if available
                                if availabilityManager.isAvailable {
                                    // Trip Queue Section
                                    if !tripQueue.isEmpty {
                                        tripQueueSection
                                    }

                                    // Upcoming Trips
                                    upcomingTripsSection
                                } else {
                                    // Display message when driver is unavailable
                                    unavailableDriverSection
                                }

                                // Recent Deliveries
                                deliveredTripsSection
                                
                                // Bottom padding for better scrolling experience
                                Spacer().frame(height: 20)
                            }
                            .padding(.top, 8)
                        }
                        .refreshable {
                            await tripController.refreshTrips()
                        }
                    }
                }
                .navigationTitle("Home")
                .navigationBarTitleDisplayMode(.large)
                .toolbar {
                    ToolbarItemGroup(placement: .navigationBarTrailing) {
                        HStack(spacing: 16) {
                            Button(action: {
                                showingChatBot = true
                            }) {
                                Image(systemName: "message.fill")
                                    .font(.system(size: 22))
                                    .foregroundColor(.blue)
                            }
                            
                            Button(action: {
                                showingProfileView = true
                            }) {
                                Image(systemName: "person.circle.fill")
                                    .font(.system(size: 22))
                                    .foregroundColor(.blue)
                                    .overlay(
                                        Circle()
                                            .stroke(Color.blue.opacity(0.2), lineWidth: 2)
                                            .frame(width: 30, height: 30)
                                    )
                            }
                        }
                    }
                }
            }
            
            // Full-screen navigation view
            if showingNavigation {
                navigationOverlay
            }
        }
        .animation(.easeInOut(duration: 0.3), value: showingNavigation)
        .sheet(isPresented: $showingChatBot) {
            ChatBotView()
        }
        .sheet(isPresented: $showingProfileView) {
            DriverProfileView()
        }
        .sheet(isPresented: $showingPreTripInspection) {
            VehicleInspectionView(isPreTrip: true) { success in
                if success {
                    // Only mark as completed if successful
                    if let updatedTrip = currentTrip {
                        Task {
                            do {
                                // Update the inspection status in Supabase
                                try await tripController.updateTripInspectionStatus(
                                    tripId: updatedTrip.id,
                                    isPreTrip: true,
                                    completed: true
                                )
                                
                                // After successful Supabase update, update local state
                                await MainActor.run {
                                    if var trip = currentTrip {
                                        trip.hasCompletedPreTrip = true
                                        currentTrip = trip
                                    }
                                }
                            } catch {
                                print("Error updating pre-trip inspection status: \(error)")
                                alertMessage = "Failed to update inspection status"
                                showingAlert = true
                            }
                        }
                    }
                }
            }
        }
        .sheet(isPresented: $showingPostTripInspection) {
            VehicleInspectionView(isPreTrip: false) { success in
                if success {
                    // Only mark as completed and mark delivered if successful
                    if let updatedTrip = currentTrip {
                        Task {
                            do {
                                // Update the inspection status in Supabase
                                try await tripController.updateTripInspectionStatus(
                                    tripId: updatedTrip.id,
                                    isPreTrip: false,
                                    completed: true
                                )
                                
                                // After successful Supabase update, update local state and proceed to mark as delivered
                                await MainActor.run {
                                    if var trip = currentTrip {
                                        trip.hasCompletedPostTrip = true
                                        currentTrip = trip
                                        
                                        // After updating local state, proceed to mark as delivered
                                        markCurrentTripDelivered()
                                    }
                                }
                            } catch {
                                await MainActor.run {
                                    alertMessage = "Failed to update post-trip inspection status: \(error.localizedDescription)"
                                    showingAlert = true
                                }
                            }
                        }
                    }
                } else {
                    // If not successful, display alert but don't mark as completed
                    alertMessage = "Please resolve all issues before completing delivery"
                    showingAlert = true
                }
            }
        }
        .sheet(isPresented: $showingVehicleDetails) {
            if let currentTrip = currentTrip {
                VehicleDetailsView(vehicleDetails: currentTrip.vehicleDetails)
            }
        }
        .alert(isPresented: $showingAlert) {
            Alert(
                title: Text("Action Required"),
                message: Text(alertMessage),
                dismissButton: .default(Text("OK"))
            )
        }
        .sheet(isPresented: $showingDeliveryDetails) {
            if let delivery = selectedDelivery {
                DeliveryDetailsView(delivery: delivery)
            }
        }
    }
    
    private var navigationOverlay: some View {
        RealTimeNavigationView(
            destination: currentTrip?.destinationCoordinate ?? CLLocationCoordinate2D(latitude: 0, longitude: 0),
            destinationName: currentTrip?.destination ?? "",
            address: currentTrip?.address ?? "",
            sourceCoordinate: currentTrip?.sourceCoordinate ?? CLLocationCoordinate2D(latitude: 0, longitude: 0),
            onDismiss: { 
                withAnimation(.easeInOut(duration: 0.3)) {
                    showingNavigation = false 
                }
            }
        )
        .edgesIgnoringSafeArea(.all)
        .transition(.move(edge: .bottom))
        .zIndex(1)
    }
    
    private func currentDeliveryCard(_ trip: Trip) -> some View {
        VStack(alignment: .leading, spacing: 16) {
            Text("Current Delivery")
                .font(.system(size: 22, weight: .bold))
            
            currentDeliveryContent(trip)
        }
        .padding(16)
        .background(Color(.systemBackground))
        .cornerRadius(16)
        .shadow(color: Color.black.opacity(0.05), radius: 8, x: 0, y: 4)
        .padding(.horizontal)
    }
    
    private func currentDeliveryContent(_ trip: Trip) -> some View {
        VStack(alignment: .leading, spacing: 14) {
            // Vehicle Details Button
            Button(action: {
                showingVehicleDetails = true
            }) {
                HStack {
                    Image(systemName: "truck.box.fill")
                        .font(.title3)
                    VStack(alignment: .leading) {
                        Text("Vehicle Details")
                            .font(.headline)
                        Text(trip.vehicleDetails.licensePlate)
                            .font(.subheadline)
                            .foregroundColor(.gray)
                    }
                    Spacer()
                    Image(systemName: "chevron.right")
                        .foregroundColor(.gray)
                }
                .padding(.vertical, 12)
                .padding(.horizontal, 14)
                .background(Color.blue.opacity(0.1))
                .cornerRadius(10)
            }
            .buttonStyle(PlainButtonStyle())
            
            tripLocationsView(trip)
            
            // Status Cards - Integrated with route selection
            if !isCurrentTripDeclined {
                HStack(spacing: 10) {
                    // ETA Card - Updates based on selected route
                    VStack(alignment: .leading, spacing: 8) {
                        HStack {
                            Circle()
                                .fill(Color.blue.opacity(0.2))
                                .frame(width: 30, height: 30)
                                .overlay(
                                    Image(systemName: "clock.fill")
                                        .font(.system(size: 14))
                                        .foregroundColor(.blue)
                                )
                            
                            Text("ETA")
                                .font(.system(size: 14))
                                .foregroundColor(.gray)
                        }
                        
                        Text(selectedRouteEta(trip))
                            .font(.system(size: 24, weight: .bold))
                    }
                    .frame(maxWidth: .infinity, alignment: .leading)
                    .padding(16)
                    .background(Color.blue.opacity(0.1))
                    .cornerRadius(12)
                    
                    // Distance Card - Updates based on selected route
                    VStack(alignment: .leading, spacing: 8) {
                        HStack {
                            Circle()
                                .fill(Color.green.opacity(0.2))
                                .frame(width: 30, height: 30)
                                .overlay(
                                    Image(systemName: "arrow.left.and.right")
                                        .font(.system(size: 14))
                                        .foregroundColor(.green)
                                )
                            
                            Text("Distance")
                                .font(.system(size: 14))
                                .foregroundColor(.gray)
                        }
                        
                        Text(selectedRouteDistance(trip))
                            .font(.system(size: 24, weight: .bold))
                    }
                    .frame(maxWidth: .infinity, alignment: .leading)
                    .padding(16)
                    .background(Color.green.opacity(0.1))
                    .cornerRadius(12)
                }
            }
            
            tripActionButtons(trip)
        }
    }
    
    // Route Information
    private func selectedRouteEta(_ trip: Trip) -> String {
        availableRoutes.first(where: { $0.id == selectedRouteId })?.eta ?? trip.eta
    }
    
    private func selectedRouteDistance(_ trip: Trip) -> String {
        availableRoutes.first(where: { $0.id == selectedRouteId })?.distance ?? trip.distance
    }
    
    private var routeSelectionView: some View {
        VStack(alignment: .leading, spacing: 8) {
            Text("Available Routes")
                .font(.headline)
                .padding(.horizontal, 4)
            
            ScrollView(.horizontal, showsIndicators: false) {
                HStack(spacing: 10) {
                    ForEach(availableRoutes.sorted(by: { $0.id < $1.id })) { route in
                        Button(action: {
                            selectedRouteId = route.id
                        }) {
                            VStack(alignment: .leading, spacing: 4) {
                                HStack {
                                    Text(route.name)
                                        .font(.system(size: 14, weight: .semibold))
                                    
                                    if route.isRecommended {
                                        Text("Recommended")
                                            .font(.system(size: 10))
                                            .padding(.horizontal, 6)
                                            .padding(.vertical, 2)
                                            .background(Color.blue)
                                            .foregroundColor(.white)
                                            .cornerRadius(4)
                                    }
                                }
                                
                                HStack(spacing: 12) {
                                    Label(route.eta, systemImage: "clock")
                                        .font(.system(size: 12))
                                    
                                    Label(route.distance, systemImage: "arrow.left.and.right")
                                        .font(.system(size: 12))
                                }
                            }
                            .padding(10)
                            .frame(width: 160)
                            .background(selectedRouteId == route.id ? Color.blue.opacity(0.2) : Color.gray.opacity(0.1))
                            .cornerRadius(8)
                            .overlay(
                                RoundedRectangle(cornerRadius: 8)
                                    .stroke(selectedRouteId == route.id ? Color.blue : Color.clear, lineWidth: 1)
                            )
                        }
                        .buttonStyle(PlainButtonStyle())
                    }
                }
                .padding(.horizontal, 4)
            }
        }
        .padding(.vertical, 8)
    }
    
    // Add RouteOption struct
    struct RouteOption: Identifiable {
        let id: String
        let name: String
        let eta: String
        let distance: String
        let isRecommended: Bool
    }
    
    private func tripLocationsView(_ trip: Trip) -> some View {
        VStack(alignment: .leading, spacing: 0) {
            // Simplified container with integrated progress line
            VStack(alignment: .leading, spacing: 20) {
                // Starting Point section
                HStack(alignment: .center, spacing: 18) {
                    // Container for the circle and progress line
                    ZStack(alignment: .top) {
                        // Blue circle
                        Circle()
                            .fill(Color.blue)
                            .frame(width: 20, height: 20)
                        
                        // Progress line from starting point to destination
                        Rectangle()
                            .fill(LinearGradient(
                                gradient: Gradient(colors: [Color.blue, Color.gray.opacity(0.4)]),
                                startPoint: .top,
                                endPoint: .bottom
                            ))
                            .frame(width: 2, height: 75)
                            .offset(y: 20)
                    }
                    
                    VStack(alignment: .leading, spacing: 2) {
                        Text("Starting Point")
                            .font(.subheadline)
                            .foregroundColor(.gray)
                        Text(trip.startingPoint)
                            .font(.system(size: 18, weight: .medium))
                            .foregroundColor(.primary)
                        Text("Mumbai, Maharashtra")
                            .font(.caption)
                            .foregroundColor(.gray)
                    }
                }
                
                // Destination section - no spacing adjustment needed with the improved layout
                HStack(alignment: .top, spacing: 18) {
                    // Red location pin
                    Image(systemName: "mappin.circle.fill")
                        .font(.system(size: 24))
                        .foregroundColor(.red)
                        .offset(x: -2) // Align with the line
                    
                    VStack(alignment: .leading, spacing: 2) {
                        Text("Destination")
                            .font(.subheadline)
                            .foregroundColor(.gray)
                        Text(trip.destination)
                            .font(.system(size: 18, weight: .medium))
                            .foregroundColor(.primary)
                        Text(trip.address)
                            .font(.caption)
                            .foregroundColor(.gray)
                    }
                }
            }
        }
        .padding(.vertical, 12)
        .padding(.horizontal, 10)
    }
    
    private func tripActionButtons(_ trip: Trip) -> some View {
        VStack(spacing: 10) {
            if isCurrentTripDeclined {
                // Show Accept/Decline buttons for declined trip
                HStack(spacing: 10) {
                    ActionButton(
                        title: "Accept Trip",
                        icon: "checkmark",
                        color: .green
                    ) {
                        isCurrentTripDeclined = false
                    }
                    
                    ActionButton(
                        title: "Decline Trip",
                        icon: "xmark",
                        color: .red
                    ) {
                        // Remove from current and add to upcoming
                        upcomingTrips.append(trip)
                        if let nextTrip = upcomingTrips.first {
                            currentTrip = nextTrip
                            upcomingTrips.removeFirst()
                        }
                    }
                }
            } else {
                // Show regular action buttons in a more compact layout
                HStack(spacing: 10) {
                    ActionButton(
                        title: "Start\nNavigation",
                        icon: "location.fill",
                        color: trip.hasCompletedPreTrip ? .blue : .gray
                    ) {
                        if !trip.hasCompletedPreTrip {
                            alertMessage = "Please complete pre-trip inspection before starting navigation"
                            showingAlert = true
                        } else {
                            withAnimation(.easeInOut(duration: 0.3)) {
                                showingNavigation = true
                            }
                        }
                    }
                    
                    ActionButton(
                        title: "Pre-Trip Inspection",
                        icon: "checklist",
                        color: trip.hasCompletedPreTrip ? .gray : .orange
                    ) {
                        if !trip.hasCompletedPreTrip {
                            showingPreTripInspection = true
                        }
                    }
                }
                
                ActionButton(
                    title: "Mark Delivered",
                    icon: "checkmark.circle.fill",
                    color: .green
                ) {
                    if !trip.hasCompletedPreTrip {
                        alertMessage = "Please complete pre-trip inspection before marking as delivered"
                        showingAlert = true
                    } else if trip.hasCompletedPostTrip {
                        // Already completed post-trip
                        // Use Task to handle the async call
                        Task {
                            await MainActor.run {
                                markCurrentTripDelivered()
                            }
                        }
                    } else {
                        showingPostTripInspection = true
                    }
                }
            }
        }
    }
    
    private var tripQueueSection: some View {
        VStack(alignment: .leading, spacing: 20) {
            Text("Trip Queue")
                .font(.system(size: 24, weight: .bold))
                .padding(.horizontal)
            
            VStack(spacing: 0) {
                ForEach(tripQueue) { trip in
                    QueuedTripRow(
                        trip: trip,
                        onStart: {
                            // Make this trip current
                            currentTrip = trip
                            currentTrip?.status = .inProgress
                            if let index = tripQueue.firstIndex(where: { $0.id == trip.id }) {
                                tripQueue.remove(at: index)
                            }
                        },
                        onDecline: {
                            // Remove from queue and add to upcoming
                            if let index = tripQueue.firstIndex(where: { $0.id == trip.id }) {
                                let declinedTrip = tripQueue.remove(at: index)
                                upcomingTrips.append(declinedTrip)
                            }
                        }
                    )
                    if trip.id != tripQueue.last?.id {
                        Divider()
                            .padding(.horizontal)
                    }
                }
            }
            .background(Color(.systemBackground))
            .cornerRadius(20)
            .shadow(color: Color.black.opacity(0.05), radius: 10, x: 0, y: 5)
            .padding(.horizontal)
        }
    }
    
    private var upcomingTripsSection: some View {
        VStack(alignment: .leading, spacing: 20) {
            Text("Upcoming Trips")
                .font(.system(size: 24, weight: .bold))
                .padding(.horizontal)

            if upcomingTrips.isEmpty {
                emptyUpcomingTripsView
            } else {
                upcomingTripsList
            }
        }
    }
    
    private var emptyUpcomingTripsView: some View {
        VStack(spacing: 12) {
            Image(systemName: "calendar.badge.exclamationmark")
                .font(.system(size: 40))
                .foregroundColor(.gray)
            Text("No Upcoming Trips")
                .font(.headline)
            Text("Check back later for new assignments")
                .font(.subheadline)
                .foregroundColor(.gray)
        }
        .frame(maxWidth: .infinity)
        .padding(40)
        .background(Color(.systemBackground))
        .cornerRadius(20)
        .shadow(color: Color.black.opacity(0.05), radius: 10, x: 0, y: 5)
        .padding(.horizontal)
    }
    
    private var upcomingTripsList: some View {
        VStack(spacing: 0) {
            ForEach(upcomingTrips) { trip in
                UpcomingTripRow(trip: trip)
                    .environmentObject(tripController)
                if trip.id != upcomingTrips.last?.id {
                    Divider()
                        .padding(.horizontal)
                }
            }
        }
        .background(Color(.systemBackground))
        .cornerRadius(20)
        .shadow(color: Color.black.opacity(0.05), radius: 10, x: 0, y: 5)
        .padding(.horizontal)
    }
    
    private var deliveredTripsSection: some View {
        VStack(alignment: .leading, spacing: 16) {
            Text("Recent Deliveries")
                .font(.headline)
                .padding(.horizontal)
            
            if deliveredTrips.isEmpty {
                Text("No recent deliveries")
                    .foregroundColor(.gray)
                    .padding()
            } else {
                ForEach(deliveredTrips.prefix(3)) { trip in
                    DeliveryCard(trip: trip)
                }
            }
        }
    }
    
    private var unavailableDriverSection: some View {
        VStack(alignment: .center, spacing: 16) {
            Image(systemName: "car.fill.badge.xmark")
                .font(.system(size: 48))
                .foregroundColor(.gray)
                .padding()
            
            Text("You are currently unavailable for trips")
                .font(.headline)
                .foregroundColor(.gray)
            
            Text("Your status will automatically change back to available tomorrow.")
                .font(.subheadline)
                .foregroundColor(.secondary)
                .multilineTextAlignment(.center)
                .padding(.horizontal)
        }
        .frame(maxWidth: .infinity)
        .padding()
        .background(Color(.systemBackground))
        .cornerRadius(16)
        .shadow(color: Color.black.opacity(0.05), radius: 8, x: 0, y: 4)
        .padding(.horizontal)
    }
    
    private func markCurrentTripDelivered() {
        if let trip = currentTrip, trip.hasCompletedPostTrip {
            // Create a Task to handle the async operation
            Task {
                do {
                    // First update the trip inspection status in Supabase if needed
                    if !trip.hasCompletedPreTrip {
                        try await tripController.updateTripInspectionStatus(
                            tripId: trip.id,
                            isPreTrip: true,
                            completed: true
                        )
                    }
                    
                    if !trip.hasCompletedPostTrip {
                        try await tripController.updateTripInspectionStatus(
                            tripId: trip.id,
                            isPreTrip: false,
                            completed: true
                        )
                    }
                    
                    // Then mark the trip as delivered in Supabase
                    try await tripController.markTripAsDelivered(trip: trip)
                    print("Trip marked as delivered successfully")
                    
                    // Explicitly refresh trips to ensure data is updated
                    await tripController.refreshTrips()
                    
                    // Update local state to match the controller
                    await MainActor.run {
                        currentTrip = tripController.currentTrips.first
                        deliveredTrips = tripController.deliveredTrips
                        
                        // If there are no more trips, move to the next one
                        if currentTrip == nil {
                            if !tripQueue.isEmpty {
                                // Take the next trip from the queue
                                let nextTrip = tripQueue.removeFirst()
                                currentTrip = nextTrip
                            } else if !upcomingTrips.isEmpty {
                                // Or from upcoming trips
                                let nextTrip = upcomingTrips.removeFirst()
                                currentTrip = nextTrip
                            }
                        }
                    }
                } catch {
                    await MainActor.run {
                        alertMessage = "Failed to mark trip as delivered: \(error.localizedDescription)"
                        showingAlert = true
                    }
                    print("Error marking trip as delivered: \(error)")
                }
            }
        } else {
            // If pre-trip not completed, show alert
            if let trip = currentTrip, !trip.hasCompletedPreTrip {
                alertMessage = "Please complete pre-trip inspection before marking as delivered"
                showingAlert = true
            }
            // If post-trip not completed, show post-trip inspection
            else if let trip = currentTrip, !trip.hasCompletedPostTrip {
                showingPostTripInspection = true
            } else {
                print("Cannot mark as delivered: trip is nil")
            }
        }
    }
    
    private func acceptTrip(_ trip: Trip) {
        // If there's no current trip, make this the current trip
        if currentTrip?.status != .inProgress {
            currentTrip = trip
            currentTrip?.status = .inProgress
            if let index = upcomingTrips.firstIndex(where: { $0.id == trip.id }) {
                upcomingTrips.remove(at: index)
            }
        }
    }
}

struct DeliveryRow: View {
    let delivery: DeliveryDetails
    
    var body: some View {
        VStack(alignment: .leading, spacing: 8) {
            HStack {
                Circle()
                    .fill(Color.green)
                    .frame(width: 8, height: 8)
                
                VStack(alignment: .leading, spacing: 4) {
                    Text(delivery.location)
                        .font(.headline)
                    Text(delivery.date)
                        .font(.caption)
                        .foregroundColor(.gray)
                }
                
                Spacer()
                
                Text(delivery.status)
                    .font(.caption)
                    .padding(.horizontal, 12)
                    .padding(.vertical, 6)
                    .background(Color.green.opacity(0.1))
                    .foregroundColor(.green)
                    .cornerRadius(12)
                
                Image(systemName: "chevron.right")
                    .foregroundColor(.gray)
            }
            
            // Get first line of notes for display as preview
            if let firstLine = delivery.notes.split(separator: "\n").first {
                HStack(spacing: 6) {
                    Image(systemName: "shippingbox.fill")
                        .font(.system(size: 12))
                        .foregroundColor(.orange)
                    
                    Text(String(firstLine).replacingOccurrences(of: "Trip: ", with: ""))
                        .font(.caption)
                        .foregroundColor(.gray)
                        .lineLimit(1)
                }
                .padding(.leading, 16)
            }
            
            // Display the vehicle info
            HStack(spacing: 6) {
                Image(systemName: "car.fill")
                    .font(.system(size: 12))
                    .foregroundColor(.blue)
                
                Text(delivery.vehicle)
                    .font(.caption)
                    .foregroundColor(.gray)
            }
            .padding(.leading, 16)
        }
        .padding(.vertical, 12)
        .padding(.horizontal, 16)
    }
}

struct UpcomingTripRow: View {
    let trip: Trip
    @EnvironmentObject var tripController: TripDataController
    @State private var showingAlert = false
    @State private var errorMessage = ""
    
    var body: some View {
        VStack(alignment: .leading) {
            HStack {
                Text(trip.destination)
                    .font(.headline)
                Spacer()
                Button(action: {
                    Task {
                        do {
                            try await tripController.startTrip(trip: trip)
                        } catch {
                            errorMessage = error.localizedDescription
                            showingAlert = true
                        }
                    }
                }) {
                    Text("Start Trip")
                        .foregroundColor(.white)
                        .padding(.horizontal, 12)
                        .padding(.vertical, 8)
                        .background(Color.blue)
                        .cornerRadius(8)
                }
            }
            
            if let notes = trip.notes {
                Text(notes)
                    .font(.subheadline)
                    .foregroundColor(.gray)
            }
            
            if let pickup = trip.pickup {
                Text("Pickup: \(pickup)")
                    .font(.subheadline)
                    .foregroundColor(.gray)
            }
        }
        .padding()
        .background(Color(.systemBackground))
        .cornerRadius(10)
        .shadow(radius: 2)
        .alert("Error", isPresented: $showingAlert) {
            Button("OK", role: .cancel) { }
        } message: {
            Text(errorMessage)
        }
    }
}

struct VehicleDetailItem: View {
    let icon: String
    let title: String
    let value: String
    
    var body: some View {
        VStack(spacing: 4) {
            Image(systemName: icon)
                .font(.title2)
                .foregroundColor(.blue)
            Text(title)
                .font(.caption)
                .foregroundColor(.gray)
            Text(value)
                .font(.subheadline)
                .bold()
        }
        .frame(maxWidth: .infinity)
    }
}

struct VehicleDetailsView: View {
    @Environment(\.presentationMode) var presentationMode
    let vehicleDetails: Vehicle
    
    var body: some View {
        NavigationView {
            List {
                Section(header: Text("Basic Information")) {
                    DetailRow(icon: "car.fill", title: "Vehicle Type", value: vehicleDetails.vehicleType.rawValue)
                    DetailRow(icon: "number", title: "License Plate", value: vehicleDetails.licensePlate)
                }
                
                Section(header: Text("Additional Information")) {
                    DetailRow(icon: "calendar", title: "Last Maintenance", value: "2024-03-15")
                    DetailRow(icon: "gauge", title: "Mileage", value: "45,678 mi")
                    DetailRow(icon: "fuelpump.fill", title: "Fuel Level", value: "75%")
                }
                
                Section(header: Text("Status")) {
                    DetailRow(icon: "checkmark.circle.fill", title: "Vehicle Status", value: "Active")
                    DetailRow(icon: "wrench.fill", title: "Maintenance Due", value: "In 2 weeks")
                    DetailRow(icon: "exclamationmark.triangle.fill", title: "Alerts", value: "None")
                }
            }
            .listStyle(InsetGroupedListStyle())
            .navigationTitle("Vehicle Details")
            .navigationBarTitleDisplayMode(.inline)
            .toolbar {
                ToolbarItem(placement: .navigationBarTrailing) {
                    Button("Done") {
                        presentationMode.wrappedValue.dismiss()
                    }
                }
            }
        }
    }
}

struct DetailRow: View {
    let icon: String
    let title: String
    let value: String
    
    var body: some View {
        HStack {
            Image(systemName: icon)
                .foregroundColor(.blue)
                .frame(width: 24)
            
            Text(title)
                .foregroundColor(.gray)
            
            Spacer()
            
            Text(value)
                .foregroundColor(.primary)
        }
    }
}

struct NavigationStep: View {
    let direction: String
    let distance: String
    let icon: String
    
    var body: some View {
        HStack {
            Image(systemName: icon)
                .foregroundColor(.blue)
                .font(.title2)
                .frame(width: 40)
            
            VStack(alignment: .leading, spacing: 4) {
                Text(direction)
                    .font(.headline)
                Text(distance)
                    .font(.subheadline)
                    .foregroundColor(.gray)
            }
        }
        .padding(.vertical, 8)
    }
}

struct DeliveryDetailsView: View {
    @Environment(\.presentationMode) var presentationMode
    let delivery: DeliveryDetails
    
    // Parse notes to get structured information
    private var parsedNotes: [String: String] {
        var result = [String: String]()
        let lines = delivery.notes.split(separator: "\n")
        
        for line in lines where line.contains(":") {
            let parts = line.split(separator: ":", maxSplits: 1)
            if parts.count == 2 {
                let key = String(parts[0]).trimmingCharacters(in: .whitespaces)
                let value = String(parts[1]).trimmingCharacters(in: .whitespaces)
                result[key] = value
            }
        }
        
        return result
    }
    
    var body: some View {
        NavigationView {
            List {
                // Trip Info Section
                Section(header: Text("Trip Information")) {
                    if let tripName = parsedNotes["Trip"] {
                        DetailRow(icon: "shippingbox.fill", title: "Trip ID", value: tripName)
                    }
                    DetailRow(icon: "mappin.circle.fill", title: "Destination", value: delivery.location)
                    DetailRow(icon: "calendar", title: "Delivery Date", value: delivery.date)
                    DetailRow(icon: "checkmark.circle.fill", title: "Status", value: delivery.status)
                }
                
                // Route Details Section
                Section(header: Text("Route Details")) {
                    if let startPoint = parsedNotes["From"] {
                        DetailRow(icon: "arrow.up.circle.fill", title: "Starting Point", value: startPoint)
                    }
                    if let distance = parsedNotes["Distance"] {
                        DetailRow(icon: "arrow.left.and.right", title: "Distance", value: distance)
                    }
                }
                
                // Cargo Section
                Section(header: Text("Cargo Information")) {
                    if let cargo = parsedNotes["Cargo"] {
                        DetailRow(icon: "box.truck.fill", title: "Cargo Type", value: cargo)
                    }
                }
                
                // Vehicle & Driver Info Section
                Section(header: Text("Driver & Vehicle")) {
                    DetailRow(icon: "person.fill", title: "Driver", value: delivery.driver)
                    DetailRow(icon: "truck.box.fill", title: "Vehicle", value: delivery.vehicle)
                }
                
                // Additional Notes Section (original notes minus structured info)
                let filteredNotes = delivery.notes.split(separator: "\n")
                    .filter { !$0.contains("Trip:") && !$0.contains("Cargo:") && !$0.contains("Distance:") && !$0.contains("From:") }
                    .joined(separator: "\n")
                
                if !filteredNotes.isEmpty {
                    Section(header: Text("Additional Notes")) {
                        Text(filteredNotes)
                            .font(.body)
                            .foregroundColor(.primary)
                            .padding(.vertical, 8)
                    }
                }
                
                // Proof of Delivery Section
                Section(header: Text("Proof of Delivery")) {
                    HStack {
                        Image(systemName: "doc.fill")
                        Text("Delivery Receipt")
                        Spacer()
                        Image(systemName: "arrow.down.circle")
                            .foregroundColor(.blue)
                    }
                    
                    HStack {
                        Image(systemName: "signature")
                        Text("Customer Signature")
                        Spacer()
                        Image(systemName: "eye")
                            .foregroundColor(.blue)
                    }
                }
            }
            .listStyle(InsetGroupedListStyle())
            .navigationTitle("Delivery Details")
            .navigationBarTitleDisplayMode(.inline)
            .toolbar {
                ToolbarItem(placement: .navigationBarTrailing) {
                    Button("Done") {
                        presentationMode.wrappedValue.dismiss()
                    }
                }
            }
        }
    }
}

struct QueuedTripRow: View {
    let trip: Trip
    let onStart: () -> Void
    let onDecline: () -> Void
    @State private var showingDeclineAlert = false
    @StateObject private var tripController = TripDataController.shared
    @State private var alertMessage = ""
    @State private var showingAlert = false
    
    var body: some View {
        VStack(alignment: .leading, spacing: 12) {
            HStack(alignment: .top) {
                VStack(alignment: .leading, spacing: 4) {
                    Text(trip.name)
                        .font(.caption)
                        .foregroundColor(.blue)
                    Text(trip.destination)
                        .font(.headline)
                    Text(trip.address)
                        .font(.subheadline)
                        .foregroundColor(.gray)
                }
                Spacer()
                VStack(alignment: .trailing, spacing: 4) {
                    Text(trip.eta)
                        .font(.subheadline)
                        .foregroundColor(.blue)
                    Text(trip.distance)
                        .font(.caption)
                        .foregroundColor(.gray)
                }
            }
            
            HStack {
                Image(systemName: "clock.fill")
                    .foregroundColor(.orange)
                Text("In Queue")
                    .font(.caption)
                    .foregroundColor(.orange)
                Spacer()
                Text("Ready to start")
                    .font(.caption)
                    .foregroundColor(.gray)
            }
            .padding(.vertical, 8)
            .padding(.horizontal, 12)
            .background(Color.orange.opacity(0.1))
            .cornerRadius(8)
            
            HStack(spacing: 12) {
                Button(action: {
                    Task {
                        do {
                            try await tripController.startTrip(trip: trip)
                            onStart()
                        } catch {
                            alertMessage = error.localizedDescription
                            showingAlert = true
                        }
                    }
                }) {
                    HStack {
                        Image(systemName: "play.fill")
                        Text("Start Trip")
                    }
                    .frame(maxWidth: .infinity)
                    .padding(.vertical, 8)
                    .background(Color.blue.opacity(0.1))
                    .foregroundColor(.blue)
                    .cornerRadius(8)
                }
                
                Button(action: { showingDeclineAlert = true }) {
                    HStack {
                        Image(systemName: "xmark")
                        Text("Decline")
                    }
                    .frame(maxWidth: .infinity)
                    .padding(.vertical, 8)
                    .background(Color.red.opacity(0.1))
                    .foregroundColor(.red)
                    .cornerRadius(8)
                }
            }
        }
        .padding()
        .alert(isPresented: $showingDeclineAlert) {
            Alert(
                title: Text("Decline Trip"),
                message: Text("Are you sure you want to decline trip \(trip.name)?"),
                primaryButton: .destructive(Text("Decline")) {
                    onDecline()
                },
                secondaryButton: .cancel()
            )
        }
        .alert("Error", isPresented: $showingAlert) {
            Button("OK", role: .cancel) { }
        } message: {
            Text(alertMessage)
        }
    }
}

struct MapPoint: Identifiable {
    let id = UUID()
    let coordinate: CLLocationCoordinate2D
    let title: String
}

struct MapPolyline: View {
    let coordinates: [CLLocationCoordinate2D]
    let strokeColor: Color
    let lineWidth: CGFloat
    
    var body: some View {
        GeometryReader { geometry in
            Path { path in
                // Start at the first coordinate
                let startPoint = CGPoint(
                    x: 0,
                    y: geometry.size.height / 2
                )
                path.move(to: startPoint)
                
                // Draw a line to the end point
                let endPoint = CGPoint(
                    x: geometry.size.width,
                    y: geometry.size.height / 2
                )
                path.addLine(to: endPoint)
            }
            .stroke(strokeColor, lineWidth: lineWidth)
        }
    }
}

struct DeliveryCard: View {
    let trip: Trip
    @State private var showingDetails = false
    
    var body: some View {
        Button(action: { showingDetails = true }) {
            VStack(alignment: .leading, spacing: 12) {
                HStack {
                    VStack(alignment: .leading, spacing: 4) {
                        Text(trip.name)
                            .font(.headline)
                        Text(trip.destination)
                            .font(.subheadline)
                            .foregroundColor(.gray)
                    }
                    
                    Spacer()
                    
                    VStack(alignment: .trailing, spacing: 4) {
                        Text("Completed")
                            .font(.caption)
                            .padding(.horizontal, 8)
                            .padding(.vertical, 4)
                            .background(Color.green.opacity(0.2))
                            .foregroundColor(.green)
                            .cornerRadius(8)
                        
                        if !trip.distance.isEmpty {
                            Text(trip.distance)
                                .font(.caption)
                                .foregroundColor(.gray)
                        }
                    }
                }
                
                if let notes = trip.notes {
                    Text(notes)
                        .font(.caption)
                        .foregroundColor(.gray)
                        .lineLimit(2)
                }
            }
            .padding()
            .background(Color(.systemBackground))
            .cornerRadius(12)
            .shadow(radius: 2)
        }
        .buttonStyle(PlainButtonStyle())
        .sheet(isPresented: $showingDetails) {
            TripDetailsView(trip: trip)
        }
    }
}

struct HomeView_Previews: PreviewProvider {
    static var previews: some View {
        DriverTabView()
    }
} <|MERGE_RESOLUTION|>--- conflicted
+++ resolved
@@ -63,24 +63,14 @@
         }
         .environmentObject(tripController)
         .animation(.easeInOut(duration: 0.3), value: selectedTab)
-<<<<<<< HEAD
         .onChange(of: tripController.currentTrips) { newTrips in
             currentTrip = newTrips.first
-=======
-        .onChange(of: tripController.currentTrip) { newTrip, _ in
-            currentTrip = newTrip
->>>>>>> 69816cf4
         }
         .onChange(of: tripController.upcomingTrips) { newTrips,  _ in
             upcomingTrips = newTrips
         }
-<<<<<<< HEAD
         .onChange(of: tripController.deliveredTrips) { newTrips in
             deliveredTrips = newTrips
-=======
-        .onChange(of: tripController.recentDeliveries) { newDeliveries, _ in
-            recentDeliveries = newDeliveries
->>>>>>> 69816cf4
         }
         .onAppear {
             // Refresh data when view appears
